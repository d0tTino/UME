import json

import httpx
<<<<<<< HEAD
import argparse


def fetch_token(api_url: str, username: str, password: str) -> str:
    resp = httpx.post(
        f"{api_url}/token", data={"username": username, "password": password}
    )
    resp.raise_for_status()
    return resp.json()["access_token"]
=======
from httpx import QueryParams
>>>>>>> 14d49135


def run_query(api_url: str, token: str, cypher: str) -> None:
    headers = {"Authorization": f"Bearer {token}"}
    resp = httpx.get(f"{api_url}/query", params={"cypher": cypher}, headers=headers)
    resp.raise_for_status()
    print(json.dumps(resp.json(), indent=2))


def search_vectors(api_url: str, token: str, vector: str, k: int) -> None:
    headers = {"Authorization": f"Bearer {token}"}
    floats = [float(x) for x in vector.split(',') if x.strip()]
    params_list: list[tuple[str, str | int | float | bool | None]] = [
        ("vector", str(v)) for v in floats
    ] + [("k", k)]
    params = QueryParams(params_list)
    resp = httpx.get(
        f"{api_url}/vectors/search", params=params, headers=headers
    )
    resp.raise_for_status()
    print(json.dumps(resp.json(), indent=2))


def main() -> None:
    parser = argparse.ArgumentParser(description="Interact with the UME API")
    parser.add_argument("command", choices=["query", "search"], help="Operation to perform")
    parser.add_argument("value", help="Cypher query or comma-separated vector")
    parser.add_argument("--api-url", default="http://localhost:8000", help="Base API URL")
    parser.add_argument("--username", required=True, help="API username")
    parser.add_argument("--password", required=True, help="API password")
    parser.add_argument("--k", type=int, default=5, help="Neighbors to return when searching")
    args = parser.parse_args()

    token = fetch_token(args.api_url, args.username, args.password)
    if args.command == "query":
        run_query(args.api_url, token, args.value)
    else:
        search_vectors(args.api_url, token, args.value, args.k)


if __name__ == "__main__":
    main()<|MERGE_RESOLUTION|>--- conflicted
+++ resolved
@@ -1,7 +1,6 @@
 import json
 
 import httpx
-<<<<<<< HEAD
 import argparse
 
 
@@ -11,9 +10,7 @@
     )
     resp.raise_for_status()
     return resp.json()["access_token"]
-=======
-from httpx import QueryParams
->>>>>>> 14d49135
+
 
 
 def run_query(api_url: str, token: str, cypher: str) -> None:
