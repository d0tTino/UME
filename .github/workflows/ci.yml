name: CI

permissions:
  contents: read
  actions: write

on:
  push:
    branches: [main]
    paths:
      - 'src/**'
      - 'tests/**'
<<<<<<< HEAD
      - 'scripts/**'
      - '*.py'
      - '.github/workflows/**'
      - 'frontend/**'
=======
      - 'ume_cli.py'
>>>>>>> 3efeb3c3
  pull_request:
    branches: [main]
    paths:
      - 'src/**'
      - 'tests/**'
<<<<<<< HEAD
      - 'scripts/**'
      - '*.py'
      - '.github/workflows/**'
      - 'frontend/**'
=======
      - 'ume_cli.py'
>>>>>>> 3efeb3c3

jobs:
  test-and-lint:
    concurrency:
      group: ${{ github.workflow }}-${{ github.ref }}
      cancel-in-progress: true
    runs-on: ubuntu-latest
    strategy:
      matrix:
        python-version: ["3.11", "3.12"]
    steps:
      - name: Checkout code
        uses: actions/checkout@v4

      - name: Fetch main
        run: git fetch origin main --depth=1

      - name: Detect code changes
        id: changes
        run: |
          scripts/ci_should_run.py && echo "run=true" >> "$GITHUB_OUTPUT" || echo "run=false" >> "$GITHUB_OUTPUT"

      - name: Set up Python
        uses: actions/setup-python@v5
        with:
          python-version: ${{ matrix.python-version }}

      - name: Install Poetry
        run: |
          python -m pip install --upgrade pip
          python -m pip install poetry

      - name: Configure Poetry
        run: poetry config virtualenvs.create false --local

      - name: Cache dependencies
        uses: actions/cache@v4
        with:
          path: |
            ~/.cache/pypoetry
            ~/.cache/pip
          key: ${{ runner.os }}-poetry-${{ hashFiles('**/poetry.lock') }}
          restore-keys: ${{ runner.os }}-poetry-

      - name: Install dependencies
        if: steps.changes.outputs.run == 'true'
        run: poetry install --no-interaction --no-ansi --with dev --with vector --with embedding

      - name: Run Ruff
        if: steps.changes.outputs.run == 'true'
        run: poetry run ruff check . --config pyproject.toml

      - name: Run mypy
        if: steps.changes.outputs.run == 'true'
        run: poetry run mypy --config-file mypy.ini

      - name: Run tests
        if: steps.changes.outputs.run == 'true'
        run: poetry run pytest

      - name: Run tests with coverage
        if: matrix.python-version == '3.12' && steps.changes.outputs.run == 'true'
        run: |
          poetry run pytest --cov=src/ume --cov=ume_cli.py --cov-report=xml --cov-report=html

      - name: Upload coverage report
        if: matrix.python-version == '3.12' && steps.changes.outputs.run == 'true'
        uses: actions/upload-artifact@v4
        with:
          name: coverage
          path: |
            coverage.xml
            coverage_html
<|MERGE_RESOLUTION|>--- conflicted
+++ resolved
@@ -10,27 +10,20 @@
     paths:
       - 'src/**'
       - 'tests/**'
-<<<<<<< HEAD
       - 'scripts/**'
       - '*.py'
       - '.github/workflows/**'
       - 'frontend/**'
-=======
-      - 'ume_cli.py'
->>>>>>> 3efeb3c3
+
   pull_request:
     branches: [main]
     paths:
       - 'src/**'
       - 'tests/**'
-<<<<<<< HEAD
       - 'scripts/**'
       - '*.py'
       - '.github/workflows/**'
       - 'frontend/**'
-=======
-      - 'ume_cli.py'
->>>>>>> 3efeb3c3
 
 jobs:
   test-and-lint:
