--- conflicted
+++ resolved
@@ -6,31 +6,11 @@
   pull_request:
 
 jobs:
-<<<<<<< HEAD
-  test-and-lint:
-    runs-on:
-      - self-hosted
-      - linux
-    outputs:
-      run: ${{ steps.changes.outputs.run }}
-    strategy:
-      matrix:
-        python-version: ["3.12", "3.11", "3.10"]
+  test:
+    runs-on: ubuntu-latest
     steps:
-      - name: Checkout code
-        uses: actions/checkout@v4
-
-      - name: Fetch main
-        run: git fetch origin main --depth=1
-
-      - name: Detect code changes
-        id: changes
-        run: |
-          scripts/ci_should_run.py && echo "run=true" >> "$GITHUB_OUTPUT" || echo "run=false" >> "$GITHUB_OUTPUT"
-
-      - name: Set up Python and install dependencies
-        if: steps.changes.outputs.run == 'true'
-        uses: ./.github/actions/setup-python-poetry
+      - uses: actions/checkout@v4
+      - uses: actions/setup-python@v5
         with:
           python-version: ${{ matrix.python-version }}
           run: ${{ steps.changes.outputs.run }}
@@ -53,25 +33,23 @@
       matrix:
         python-version: ['3.12']
 
-=======
-  test:
-    runs-on: ubuntu-latest
->>>>>>> b24cd685
     steps:
-      - uses: actions/checkout@v4
-      - uses: actions/setup-python@v5
+      - name: Checkout code
+        uses: actions/checkout@v4
+
+      - name: Fetch main
+        run: git fetch origin main --depth=1
+
+      - name: Set up Python and install dependencies
+        uses: ./.github/actions/setup-python-poetry
         with:
-<<<<<<< HEAD
           python-version: ${{ matrix.python-version }}
           run: 'true'
 
       - name: Run tests with coverage
         env:
           UME_DOCKER_TESTS: true
-=======
-          python-version: '3.12'
-      - name: Install dependencies
->>>>>>> b24cd685
+
         run: |
           pip install . pytest pytest-cov pre-commit
       - name: Lint and Test
