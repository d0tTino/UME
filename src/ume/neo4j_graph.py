--- conflicted
+++ resolved
@@ -14,13 +14,8 @@
 class Neo4jGraph(IGraphAdapter):
     """Graph adapter using the Neo4j Bolt driver."""
 
-<<<<<<< HEAD
     def __init__(self, uri: str, user: str, password: str, driver: Optional[Driver] = None, *, use_gds: bool = False) -> None:
-=======
-    def __init__(
-        self, uri: str, user: str, password: str, driver: Optional[Driver] = None
-    ) -> None:
->>>>>>> 17c3c84c
+
         self._driver = driver or GraphDatabase.driver(uri, auth=(user, password))
         self._use_gds = use_gds
 
@@ -178,7 +173,6 @@
             )
             if result.single()["cnt"] == 0:
                 edge_tuple = (source_node_id, target_node_id, label)
-<<<<<<< HEAD
                 raise ProcessingError(f"Edge {edge_tuple} does not exist and cannot be redacted.")
 
     # ---- Graph Data Science helpers --------------------------------------------
@@ -229,92 +223,4 @@
                 (rec["source"], rec["target"], rec["similarity"])
                 for rec in result
             ]
-=======
-                raise ProcessingError(
-                    f"Edge {edge_tuple} does not exist and cannot be redacted."
-                )
-
-    # ---- Traversal and pathfinding ---------------------------------
-
-    def shortest_path(self, source_id: str, target_id: str) -> List[str]:
-        if not self.node_exists(source_id) or not self.node_exists(target_id):
-            return []
-        visited = {source_id: None}
-        queue: List[str] = [source_id]
-        while queue:
-            current = queue.pop(0)
-            if current == target_id:
-                break
-            for neighbor in self.find_connected_nodes(current):
-                if neighbor not in visited:
-                    visited[neighbor] = current
-                    queue.append(neighbor)
-        if target_id not in visited:
-            return []
-        path = [target_id]
-        while visited[path[-1]] is not None:
-            prev = visited[path[-1]]
-            assert prev is not None
-            path.append(prev)
-        path.reverse()
-        return path
-
-    def traverse(
-        self,
-        start_node_id: str,
-        depth: int,
-        edge_label: Optional[str] = None,
-    ) -> List[str]:
-        if not self.node_exists(start_node_id):
-            raise ProcessingError(f"Node '{start_node_id}' not found.")
-        visited: set[str] = {start_node_id}
-        queue: List[tuple[str, int]] = [(start_node_id, 0)]
-        result: List[str] = []
-        while queue:
-            node, d = queue.pop(0)
-            if d >= depth:
-                continue
-            for neighbor in self.find_connected_nodes(node, edge_label):
-                if neighbor not in visited:
-                    visited.add(neighbor)
-                    result.append(neighbor)
-                    queue.append((neighbor, d + 1))
-        return result
-
-    def extract_subgraph(
-        self,
-        start_node_id: str,
-        depth: int,
-        edge_label: Optional[str] = None,
-        since_timestamp: Optional[int] = None,
-    ) -> Dict[str, Any]:
-        nodes: Dict[str, Dict[str, Any]] = {}
-        edges: List[Tuple[str, str, str]] = []
-        all_edges = self.get_all_edges()
-        adj: Dict[str, List[Tuple[str, str]]] = {}
-        for src, tgt, lbl in all_edges:
-            adj.setdefault(src, []).append((tgt, lbl))
-
-        to_visit = [(start_node_id, 0)]
-        visited: set[str] = set()
-        while to_visit:
-            node, d = to_visit.pop(0)
-            if node in visited or d > depth:
-                continue
-            visited.add(node)
-            data = self.get_node(node) or {}
-            include = True
-            if since_timestamp is not None:
-                ts = data.get("timestamp")
-                if ts is None or int(ts) < since_timestamp:
-                    include = False
-            if include:
-                nodes[node] = data.copy()
-            if d == depth:
-                continue
-            for tgt, lbl in adj.get(node, []):
-                if edge_label is None or lbl == edge_label:
-                    edges.append((node, tgt, lbl))
-                    to_visit.append((tgt, d + 1))
-        return {"nodes": nodes, "edges": edges}
->>>>>>> 17c3c84c
+
