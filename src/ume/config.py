from pydantic_settings import BaseSettings, SettingsConfigDict
from pydantic import Extra
from typing import Any


class Settings(BaseSettings):  # type: ignore[misc]
    model_config = SettingsConfigDict(
        env_file=".env", env_file_encoding="utf-8", extra=Extra.ignore
    )

    # UME Core
    UME_DB_PATH: str = "ume_graph.db"
    UME_SNAPSHOT_PATH: str = "ume_snapshot.json"
    UME_AUDIT_LOG_PATH: str = "audit.log"
    UME_AUDIT_SIGNING_KEY: str = "default-key"
    UME_AGENT_ID: str = "SYSTEM"
    UME_EMBED_MODEL: str = "all-MiniLM-L6-v2"
    UME_CLI_DB: str = "ume_graph.db"
    UME_ROLE: str | None = None
    UME_API_ROLE: str | None = None
    UME_RATE_LIMIT_REDIS: str | None = None
    UME_LOG_LEVEL: str = "INFO"
    UME_LOG_JSON: bool = False
    UME_GRAPH_RETENTION_DAYS: int = 30
    UME_RELIABILITY_THRESHOLD: float = 0.5
    WATCH_PATHS: list[str] = ["."]
    DAG_RESOURCES: dict[str, int] = {"cpu": 1, "io": 1}

    # Vector store
    UME_VECTOR_DIM: int = 1536
    UME_VECTOR_INDEX: str = "vectors.faiss"
    UME_VECTOR_USE_GPU: bool = False
    UME_VECTOR_GPU_MEM_MB: int = 256

    # Neo4j connection for optional gRPC server
    NEO4J_URI: str = "bolt://localhost:7687"
    NEO4J_USER: str = "neo4j"
    NEO4J_PASSWORD: str = "password"

    # Kafka/Redpanda
    KAFKA_BOOTSTRAP_SERVERS: str = "localhost:9092"
    KAFKA_RAW_EVENTS_TOPIC: str = "ume-raw-events"
    KAFKA_CLEAN_EVENTS_TOPIC: str = "ume-clean-events"
    KAFKA_QUARANTINE_TOPIC: str = "ume-quarantine-events"
    KAFKA_EDGE_TOPIC: str = "ume_edges"
    KAFKA_NODE_TOPIC: str = "ume_nodes"
    KAFKA_GROUP_ID: str = "ume_client_group"
    KAFKA_PRIVACY_AGENT_GROUP_ID: str = "ume-privacy-agent-group"
    # Number of messages to batch before calling `Producer.flush()` in the privacy agent
    KAFKA_PRODUCER_BATCH_SIZE: int = 10

    # API authentication (OAuth2 Password grant)
    UME_OAUTH_USERNAME: str = "ume"
    UME_OAUTH_PASSWORD: str = "password"
    UME_OAUTH_ROLE: str = "AnalyticsAgent"
    UME_OAUTH_TTL: int = 3600

    # API token used for test clients and simple auth

    # LLM Ferry
    LLM_FERRY_API_URL: str = "https://example.com/api"
    LLM_FERRY_API_KEY: str = ""

<<<<<<< HEAD
    # Angel Bridge
    ANGEL_BRIDGE_LOOKBACK_HOURS: int = 24
=======
    # Alignment / policy configuration
    OPA_URL: str | None = None
    REGO_POLICY_PATHS: list[str] | None = None
    OPA_TOKEN: str | None = None
>>>>>>> f19dbf39

    def model_post_init(self, __context: Any) -> None:  # noqa: D401
        """Validate settings after initialization."""
        if self.UME_AUDIT_SIGNING_KEY == "default-key":
            raise ValueError(
                "UME_AUDIT_SIGNING_KEY must be set to a non-default value"
            )

# Create a single, importable instance
settings = Settings()<|MERGE_RESOLUTION|>--- conflicted
+++ resolved
@@ -61,15 +61,9 @@
     LLM_FERRY_API_URL: str = "https://example.com/api"
     LLM_FERRY_API_KEY: str = ""
 
-<<<<<<< HEAD
     # Angel Bridge
     ANGEL_BRIDGE_LOOKBACK_HOURS: int = 24
-=======
-    # Alignment / policy configuration
-    OPA_URL: str | None = None
-    REGO_POLICY_PATHS: list[str] | None = None
-    OPA_TOKEN: str | None = None
->>>>>>> f19dbf39
+
 
     def model_post_init(self, __context: Any) -> None:  # noqa: D401
         """Validate settings after initialization."""
