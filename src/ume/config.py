--- conflicted
+++ resolved
@@ -39,20 +39,9 @@
     # API
     UME_API_TOKEN: str = "secret-token"
 
-<<<<<<< HEAD
     # LLM Ferry
     LLM_FERRY_API_URL: str = "https://example.com/api"
     LLM_FERRY_API_KEY: str = ""
-=======
-    # Logging
-    UME_LOG_LEVEL: str = "INFO"
-    UME_LOG_JSON: bool = False
-
-    # Optional Kafka TLS certificates
-    KAFKA_CA_CERT: str | None = None
-    KAFKA_CLIENT_CERT: str | None = None
-    KAFKA_CLIENT_KEY: str | None = None
->>>>>>> 02c5bf62
 
 
 # Create a single, importable instance
