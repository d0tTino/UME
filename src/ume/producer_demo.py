#!/usr/bin/env python3
"""A Kafka producer demo script that sends a sample event to a Redpanda/Kafka topic.

This script demonstrates the basic functionality of a Kafka producer, including
configuring the producer, sending a message, and handling delivery reports.
It's intended to be used with the corresponding consumer_demo.py script.
"""

import json
import logging
import time
from confluent_kafka import Producer, KafkaException  # type: ignore
<<<<<<< HEAD
from ume import Event  # Import Event
=======
from jsonschema import ValidationError  # type: ignore
from ume import Event
from ume.schema_utils import validate_event_dict
>>>>>>> 23de04d4

# Configure logging
logging.basicConfig(level=logging.INFO)
logger = logging.getLogger("producer_demo")

# Kafka broker and topic
BOOTSTRAP_SERVERS = "localhost:9092"
TOPIC = "ume_demo"


def delivery_report(err, msg):
    """Called once for each message produced to indicate delivery result."""
    if err is not None:
        logger.error(f"Message delivery failed: {err}")
    else:
        logger.info(
            f"Message delivered to {msg.topic()} [{msg.partition()}] at offset {msg.offset()}"
        )


def main():
    """Creates a Kafka producer, constructs a sample event, and sends it.

    The producer is configured to connect to the BOOTSTRAP_SERVERS.
    A sample event dictionary is created, serialized to JSON, and then
    encoded to UTF-8. This event is then produced to the specified TOPIC.
    The script waits for the message to be delivered using producer.flush().
    """
    # Create Producer instance
    conf = {"bootstrap.servers": BOOTSTRAP_SERVERS}
    producer = Producer(conf)

    # Construct an Event instance
    event_payload_data = {"message": "Hello from producer_demo with Event class!"}
    event_to_send = Event(
        event_type="demo_event",
        timestamp=int(time.time()),
        payload=event_payload_data,
        source="producer_demo",  # Add source
    )

    # Convert Event object to dict for JSON serialization
    data_dict = {
        "event_id": event_to_send.event_id,
        "event_type": event_to_send.event_type,
        "timestamp": event_to_send.timestamp,
        "payload": event_to_send.payload,
        "source": event_to_send.source,
    }

    try:
        validate_event_dict(data_dict)
    except ValidationError as e:
        logger.error("Event failed schema validation: %s", e)
        return

    data = json.dumps(data_dict).encode("utf-8")

    logger.info(f"Producing event object to topic '{TOPIC}': {event_to_send}")
    # Asynchronously produce a message, the delivery report callback will be triggered from poll()
    try:
        producer.produce(TOPIC, value=data, callback=delivery_report)
        # Wait for any outstanding messages to be delivered
        producer.flush()  # Block until all messages are sent/acknowledged or timeout occurs.
    except KafkaException as e:
        logger.error(f"Failed to produce message: {e}")


if __name__ == "__main__":
    main()<|MERGE_RESOLUTION|>--- conflicted
+++ resolved
@@ -10,13 +10,7 @@
 import logging
 import time
 from confluent_kafka import Producer, KafkaException  # type: ignore
-<<<<<<< HEAD
 from ume import Event  # Import Event
-=======
-from jsonschema import ValidationError  # type: ignore
-from ume import Event
-from ume.schema_utils import validate_event_dict
->>>>>>> 23de04d4
 
 # Configure logging
 logging.basicConfig(level=logging.INFO)
