from __future__ import annotations

import asyncio
import time
from typing import Any, AsyncGenerator, Dict, List
from uuid import uuid4

from fastapi import APIRouter, Depends, HTTPException, Query, Body
from fastapi_limiter.depends import RateLimiter
from pydantic import BaseModel
from sse_starlette.sse import EventSourceResponse

from .analytics import shortest_path
from .config import settings
from .document_guru import reformat_document
from .reliability import filter_low_confidence
from .graph_adapter import IGraphAdapter
from .snapshot import load_graph_into_existing, snapshot_graph_to_file
from .query import Neo4jQueryEngine
from .event import parse_event, EventError
from .processing import apply_event_to_graph, ProcessingError

# import shared API dependencies
from . import api_deps as deps

router = APIRouter()


class ShortestPathRequest(BaseModel):
    source: str
    target: str


class PathRequest(BaseModel):
    source: str
    target: str
    max_depth: int | None = None
    edge_label: str | None = None
    since_timestamp: int | None = None


class SubgraphRequest(BaseModel):
    start: str
    depth: int
    edge_label: str | None = None
    since_timestamp: int | None = None


class NodeCreateRequest(BaseModel):
    id: str
    attributes: Dict[str, Any] | None = None


class NodeUpdateRequest(BaseModel):
    attributes: Dict[str, Any]


class EdgeCreateRequest(BaseModel):
    source: str
    target: str
    label: str


class RedactEdgeRequest(BaseModel):
    source: str
    target: str
    label: str


class TweetCreateRequest(BaseModel):
    text: str


class DocumentUploadRequest(BaseModel):
    content: str


class SnapshotPathRequest(BaseModel):
    path: str


@router.get("/query")
def run_cypher(
    cypher: str,
    _: str = Depends(deps.get_current_role),
    engine: Neo4jQueryEngine = Depends(deps.get_query_engine),
) -> List[Dict[str, Any]]:
    """Execute an arbitrary Cypher query and return the result set."""
    return engine.execute_cypher(cypher)


@router.post("/analytics/shortest_path")
def api_shortest_path(
    req: ShortestPathRequest,
    graph: IGraphAdapter = Depends(deps.get_graph),
) -> Dict[str, Any]:
    """Return the shortest path between two nodes."""
    path = shortest_path(graph, req.source, req.target)
    filtered = filter_low_confidence(path, settings.UME_RELIABILITY_THRESHOLD)
    return {"path": filtered}


@router.post("/analytics/path")
def api_constrained_path(
    req: PathRequest,
    graph: IGraphAdapter = Depends(deps.get_graph),
) -> Dict[str, Any]:
    """Find a path subject to optional depth or label constraints."""
    raw_path = graph.constrained_path(
        req.source,
        req.target,
        req.max_depth,
        req.edge_label,
        req.since_timestamp,
    )
    threshold = settings.UME_RELIABILITY_THRESHOLD
    nodes = filter_low_confidence(raw_path, threshold)
    return {"path": nodes}


@router.get("/analytics/path/stream")
async def api_constrained_path_stream(
    source: str = Query(...),
    target: str = Query(...),
    max_depth: int | None = Query(None),
    edge_label: str | None = Query(None),
    since_timestamp: int | None = Query(None),
    _: str = Depends(deps.get_current_role),
    graph: IGraphAdapter = Depends(deps.get_graph),
    __: None = Depends(RateLimiter(times=2, seconds=1)),
) -> EventSourceResponse:
    """Stream path nodes one by one as an SSE feed."""

    async def _gen() -> AsyncGenerator[dict[str, str], None]:
        path = graph.constrained_path(
            source, target, max_depth, edge_label, since_timestamp
        )
        filtered = filter_low_confidence(path, settings.UME_RELIABILITY_THRESHOLD)
        for node in filtered:
            yield {"data": node}
            await asyncio.sleep(0)

    return EventSourceResponse(_gen())


@router.post("/analytics/subgraph")
def api_subgraph(
    req: SubgraphRequest,
    graph: IGraphAdapter = Depends(deps.get_graph),
) -> Dict[str, Any]:
    """Extract a subgraph starting from ``start`` to the given ``depth``."""
    sg = graph.extract_subgraph(
        req.start,
        req.depth,
        req.edge_label,
        req.since_timestamp,
    )
    threshold = settings.UME_RELIABILITY_THRESHOLD
    nodes = filter_low_confidence(sg.get("nodes", {}).keys(), threshold)
    sg["nodes"] = {n: sg["nodes"][n] for n in nodes}
    sg["edges"] = [
        e
        for e in sg.get("edges", [])
        if len(filter_low_confidence(e, threshold)) == len(e)
        and e[0] in sg["nodes"]
        and e[1] in sg["nodes"]
    ]
    return sg


@router.post("/redact/node/{node_id}")
def api_redact_node(
    node_id: str,
    graph: IGraphAdapter = Depends(deps.get_graph),
) -> Dict[str, Any]:
    """Redact (delete) a node by its ID."""
    graph.redact_node(node_id)
    return {"status": "ok"}


@router.post("/redact/edge")
def api_redact_edge(
    req: RedactEdgeRequest,
    graph: IGraphAdapter = Depends(deps.get_graph),
) -> Dict[str, Any]:
    """Redact an edge between two nodes."""
    graph.redact_edge(req.source, req.target, req.label)
    return {"status": "ok"}


@router.post("/nodes")
def api_create_node(
    req: NodeCreateRequest,
    graph: IGraphAdapter = Depends(deps.get_graph),
) -> Dict[str, Any]:
    """Create a node with optional attributes."""
    graph.add_node(req.id, req.attributes or {})
    return {"status": "ok"}


@router.patch("/nodes/{node_id}")
def api_update_node(
    node_id: str,
    req: NodeUpdateRequest,
    graph: IGraphAdapter = Depends(deps.get_graph),
) -> Dict[str, Any]:
    """Update attributes of an existing node."""
    graph.update_node(node_id, req.attributes)
    return {"status": "ok"}


@router.delete("/nodes/{node_id}")
def api_delete_node(
    node_id: str,
    graph: IGraphAdapter = Depends(deps.get_graph),
) -> Dict[str, Any]:
    """Remove a node from the graph."""
    graph.redact_node(node_id)
    return {"status": "ok"}


@router.post("/edges")
def api_create_edge(
    req: EdgeCreateRequest,
    graph: IGraphAdapter = Depends(deps.get_graph),
) -> Dict[str, Any]:
    """Create an edge between two nodes."""
    graph.add_edge(req.source, req.target, req.label)
    return {"status": "ok"}


@router.delete("/edges/{source}/{target}/{label}")
def api_delete_edge(
    source: str,
    target: str,
    label: str,
    graph: IGraphAdapter = Depends(deps.get_graph),
) -> Dict[str, Any]:
    """Delete an edge identified by source, target and label."""
    graph.delete_edge(source, target, label)
    return {"status": "ok"}


@router.post("/tweets")
def api_post_tweet(
    req: TweetCreateRequest,
    graph: IGraphAdapter = Depends(deps.get_graph),
) -> Dict[str, Any]:
    """Create a tweet node used by the Tweet-bot."""
    node_id = f"tweet:{uuid4()}"
    graph.add_node(node_id, {"text": req.text, "timestamp": int(time.time())})
    return {"id": node_id}


@router.post("/documents")
def api_upload_document(
    req: DocumentUploadRequest,
    graph: IGraphAdapter = Depends(deps.get_graph),
) -> Dict[str, Any]:
    """Upload a document for Document Guru."""
    node_id = f"doc:{uuid4()}"
    cleaned = reformat_document(req.content)
    graph.add_node(node_id, {"content": cleaned, "timestamp": int(time.time())})
    return {"id": node_id}


@router.get("/documents/{document_id}")
def api_get_document(
    document_id: str,
    graph: IGraphAdapter = Depends(deps.get_graph),
) -> Dict[str, Any]:
    """Return a previously uploaded document."""
    doc = graph.get_node(document_id)
    if doc is None:
        raise HTTPException(status_code=404, detail="Document not found")
    return {"id": document_id, "content": doc.get("content", "")}


<<<<<<< HEAD
@router.post("/events")
def api_post_event(
    data: Dict[str, Any] = Body(...),
    graph: IGraphAdapter = Depends(deps.get_graph),
    _: None = Depends(deps.require_token),
) -> Dict[str, Any]:
    """Validate and apply an event to the graph."""
    try:
        event = parse_event(data)
        apply_event_to_graph(event, graph)
    except (EventError, ProcessingError) as exc:
        raise HTTPException(status_code=400, detail=str(exc))
=======
def _require_analytics_role(role: str) -> None:
    if role != "AnalyticsAgent":
        raise HTTPException(
            status_code=403,
            detail="Only the 'AnalyticsAgent' role may perform this operation",
        )


@router.post("/snapshot/save")
def api_snapshot_save(
    req: SnapshotPathRequest,
    role: str = Depends(deps.get_current_role),
    graph: IGraphAdapter = Depends(deps.get_graph),
) -> Dict[str, str]:
    """Persist the current graph state to ``req.path``."""
    _require_analytics_role(role)
    snapshot_graph_to_file(graph, req.path)
    return {"status": "ok"}


@router.post("/snapshot/load")
def api_snapshot_load(
    req: SnapshotPathRequest,
    role: str = Depends(deps.get_current_role),
    graph: IGraphAdapter = Depends(deps.get_graph),
) -> Dict[str, str]:
    """Load graph state from ``req.path`` into the existing graph."""
    _require_analytics_role(role)
    load_graph_into_existing(graph, req.path)
>>>>>>> e07bf3ac
    return {"status": "ok"}
<|MERGE_RESOLUTION|>--- conflicted
+++ resolved
@@ -276,7 +276,6 @@
     return {"id": document_id, "content": doc.get("content", "")}
 
 
-<<<<<<< HEAD
 @router.post("/events")
 def api_post_event(
     data: Dict[str, Any] = Body(...),
@@ -289,35 +288,5 @@
         apply_event_to_graph(event, graph)
     except (EventError, ProcessingError) as exc:
         raise HTTPException(status_code=400, detail=str(exc))
-=======
-def _require_analytics_role(role: str) -> None:
-    if role != "AnalyticsAgent":
-        raise HTTPException(
-            status_code=403,
-            detail="Only the 'AnalyticsAgent' role may perform this operation",
-        )
-
-
-@router.post("/snapshot/save")
-def api_snapshot_save(
-    req: SnapshotPathRequest,
-    role: str = Depends(deps.get_current_role),
-    graph: IGraphAdapter = Depends(deps.get_graph),
-) -> Dict[str, str]:
-    """Persist the current graph state to ``req.path``."""
-    _require_analytics_role(role)
-    snapshot_graph_to_file(graph, req.path)
-    return {"status": "ok"}
-
-
-@router.post("/snapshot/load")
-def api_snapshot_load(
-    req: SnapshotPathRequest,
-    role: str = Depends(deps.get_current_role),
-    graph: IGraphAdapter = Depends(deps.get_graph),
-) -> Dict[str, str]:
-    """Load graph state from ``req.path`` into the existing graph."""
-    _require_analytics_role(role)
-    load_graph_into_existing(graph, req.path)
->>>>>>> e07bf3ac
-    return {"status": "ok"}
+
+    return {"status": "ok"}
