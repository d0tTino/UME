"""Privacy agent for redacting PII from incoming events."""

from __future__ import annotations

import json
import logging
from typing import Any, Dict, Tuple, List, cast
from ..utils import ssl_config
from ..logging_utils import configure_logging

from confluent_kafka import Consumer, Producer, KafkaException, KafkaError
from presidio_analyzer import AnalyzerEngine
from presidio_anonymizer import AnonymizerEngine
from jsonschema import ValidationError

from ..config import settings
from ..schema_utils import validate_event_dict
from ..audit import log_audit_entry
from ..event import parse_event, EventError
from ..consent_ledger import consent_ledger
from ..plugins.alignment import load_plugins, get_plugins, PolicyViolationError


configure_logging()
logger = logging.getLogger(__name__)


BOOTSTRAP_SERVERS = settings.KAFKA_BOOTSTRAP_SERVERS
RAW_TOPIC = settings.KAFKA_RAW_EVENTS_TOPIC
CLEAN_TOPIC = settings.KAFKA_CLEAN_EVENTS_TOPIC
QUARANTINE_TOPIC = settings.KAFKA_QUARANTINE_TOPIC
GROUP_ID = settings.KAFKA_PRIVACY_AGENT_GROUP_ID
BATCH_SIZE = settings.KAFKA_PRODUCER_BATCH_SIZE

# Initialize Presidio engines
_ANALYZER = AnalyzerEngine()
_ANONYMIZER = AnonymizerEngine()


def redact_event_payload(
    payload_dict: Dict[str, object],
) -> Tuple[Dict[str, object], bool]:
    """Redact PII from a payload dict using Presidio.

    Returns a tuple of (redacted_payload, was_redacted).
    """
    text = json.dumps(payload_dict)
    results = _ANALYZER.analyze(text=text, language="en")
    if not results:
        return payload_dict, False

    anonymized = _ANONYMIZER.anonymize(
        text=text, analyzer_results=cast(List[Any], results)
    )
    try:
        new_payload = json.loads(anonymized.text)
    except json.JSONDecodeError:
        # Fall back to returning original if structure broke
        return payload_dict, False

    return new_payload, True


def run_privacy_agent() -> None:
    """Consume raw events, redact payloads, and produce sanitized versions."""
    load_plugins()
    consumer_conf = {
        "bootstrap.servers": BOOTSTRAP_SERVERS,
        "group.id": GROUP_ID,
        "auto.offset.reset": "earliest",
    }
    consumer_conf.update(ssl_config())
    consumer = Consumer(consumer_conf)
    consumer.subscribe([RAW_TOPIC])

    producer_conf = {"bootstrap.servers": BOOTSTRAP_SERVERS}
    producer_conf.update(ssl_config())
    producer = Producer(producer_conf)

    logger.info("Privacy agent started, listening on %s", RAW_TOPIC)

    pending = 0
    try:
        while True:
            msg = consumer.poll(timeout=1.0)
            if msg is None:
                continue
            if msg.error():
                if msg.error().code() != KafkaError._PARTITION_EOF:
                    logger.error("Kafka error: %s", msg.error())
                continue

            raw_bytes = msg.value()
            try:
                data = json.loads(raw_bytes.decode("utf-8"))
                validate_event_dict(data)
            except (json.JSONDecodeError, ValidationError) as exc:
                logger.error("Invalid event received: %s", exc)
                try:
                    producer.produce(QUARANTINE_TOPIC, value=raw_bytes)
                    pending += 1
                except KafkaException as exc2:
                    logger.error("Failed to produce quarantine event: %s", exc2)
                continue

            try:
                event = parse_event(data)
            except EventError as exc:
                logger.error("Failed to parse event: %s", exc)
                try:
                    producer.produce(QUARANTINE_TOPIC, value=raw_bytes)
                    pending += 1
                except KafkaException as exc2:
                    logger.error("Failed to produce quarantine event: %s", exc2)
                continue

            payload = event.payload if isinstance(event.payload, dict) else {}
            user_id = payload.get("user_id")
            scope = payload.get("scope")
            if user_id and scope:
                has_consent = consent_ledger.has_consent(str(user_id), str(scope))
<<<<<<< HEAD
            else:
                # Treat events without explicit consent info as allowed
                has_consent = True
            object.__setattr__(event, "consent", has_consent)
=======

>>>>>>> 86992156

            try:
                for plugin in get_plugins():
                    plugin.validate(event)
            except PolicyViolationError as exc:
                logger.warning("Event rejected by policy: %s", exc)
                try:
                    producer.produce(
                        QUARANTINE_TOPIC,
                        value=json.dumps({"error": str(exc), "event": data}).encode(
                            "utf-8"
                        ),
                    )
                    pending += 1
                except KafkaException as exc2:
                    logger.error("Failed to produce quarantine event: %s", exc2)
                continue

            original_payload = data.get("payload", {})
            redacted_payload, was_redacted = redact_event_payload(original_payload)
            data["payload"] = redacted_payload

            dest_topic = CLEAN_TOPIC if (has_consent or not (user_id and scope)) else QUARANTINE_TOPIC

            try:
                producer.produce(dest_topic, value=json.dumps(data).encode("utf-8"))
                pending += 1
            except KafkaException as exc:
                logger.error("Failed to produce sanitized event: %s", exc)

            if was_redacted:
                try:
                    producer.produce(
                        QUARANTINE_TOPIC,
                        value=json.dumps({"original": original_payload}).encode(
                            "utf-8"
                        ),
                    )
                    pending += 1
                except KafkaException as exc:
                    logger.error("Failed to produce quarantine event: %s", exc)
                user_id = settings.UME_AGENT_ID
                log_audit_entry(user_id, f"payload_redacted {data.get('event_id')}")
            if pending >= BATCH_SIZE:
                producer.flush()
                pending = 0
    except KeyboardInterrupt:
        logger.info("Privacy agent shutting down")
    finally:
        producer.flush()
        consumer.close()


if __name__ == "__main__":
    run_privacy_agent()<|MERGE_RESOLUTION|>--- conflicted
+++ resolved
@@ -119,14 +119,11 @@
             scope = payload.get("scope")
             if user_id and scope:
                 has_consent = consent_ledger.has_consent(str(user_id), str(scope))
-<<<<<<< HEAD
             else:
                 # Treat events without explicit consent info as allowed
                 has_consent = True
             object.__setattr__(event, "consent", has_consent)
-=======
 
->>>>>>> 86992156
 
             try:
                 for plugin in get_plugins():
