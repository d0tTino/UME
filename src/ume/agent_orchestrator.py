--- conflicted
+++ resolved
@@ -57,13 +57,10 @@
 class Overseer:
     """Monitor worker outputs for hallucinations."""
 
-<<<<<<< HEAD
     def is_allowed(self, task: AgentTask) -> bool:  # pragma: no cover - passthrough
         """Return ``True`` for all tasks by default."""
         return True
 
-=======
->>>>>>> 46b6bf65
     def hallucination_check(
         self,
         message: MessageEnvelope,
@@ -73,10 +70,6 @@
     ) -> MessageEnvelope:  # pragma: no cover - default passthrough
         return message
 
-<<<<<<< HEAD
-=======
-
->>>>>>> 46b6bf65
 
 class ReflectionAgent:
     """Optional agent that can post-process worker output."""
