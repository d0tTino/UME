--- conflicted
+++ resolved
@@ -69,13 +69,9 @@
     ) -> MessageEnvelope:  # pragma: no cover - default passthrough
         return message
 
-<<<<<<< HEAD
     def is_allowed(self, task: AgentTask) -> bool:  # pragma: no cover - passthrough
         """Return ``True`` for all tasks by default."""
-=======
-    def is_allowed(self, task: AgentTask) -> bool:  # pragma: no cover - default passthrough
-        """Return whether the given task should be executed."""
->>>>>>> 86992156
+
         return True
 
 
