--- conflicted
+++ resolved
@@ -10,15 +10,7 @@
 
 from .persistent_graph import PersistentGraph
 from .message_bus import MessageEnvelope
-<<<<<<< HEAD
 from .value_overseer import ValueOverseer
-=======
-try:  # pragma: no cover - value_overseer may have optional deps
-    from .value_overseer import ValueOverseer
-except Exception:  # pragma: no cover - fallback when optional deps missing
-    ValueOverseer = None  # type: ignore[assignment]
-
->>>>>>> f478de32
 
 
 @dataclass
@@ -74,14 +66,7 @@
     ) -> MessageEnvelope:  # pragma: no cover - default passthrough
         return message
 
-<<<<<<< HEAD
-=======
 
-if ValueOverseer is None:  # pragma: no cover - fallback when optional deps missing
-    class ValueOverseer(Overseer):
-        pass
-
->>>>>>> f478de32
 
 class ReflectionAgent:
     """Optional agent that can post-process worker output."""
