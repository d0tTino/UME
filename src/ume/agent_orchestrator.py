--- conflicted
+++ resolved
@@ -10,14 +10,11 @@
 
 from .persistent_graph import PersistentGraph
 from .message_bus import MessageEnvelope
-<<<<<<< HEAD
 try:  # pragma: no cover - value_overseer may have optional deps
     from .value_overseer import ValueOverseer
 except Exception:  # pragma: no cover - fallback when optional deps missing
     ValueOverseer = None  # type: ignore[assignment]
-=======
-from .value_overseer import ValueOverseer
->>>>>>> e5ae30b5
+
 
 
 @dataclass
