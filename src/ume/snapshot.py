# src/ume/snapshot.py
import json
from typing import Union, List, Tuple
import pathlib  # For type hinting path-like objects

from .persistent_graph import PersistentGraph
from .graph_adapter import IGraphAdapter
from .processing import ProcessingError


class SnapshotError(ValueError):
    """Custom exception for snapshot loading or validation errors."""

    pass

<<<<<<< HEAD

def snapshot_graph_to_file(graph: MockGraph, path: Union[str, pathlib.Path]) -> None:
=======
def snapshot_graph_to_file(graph: IGraphAdapter, path: Union[str, pathlib.Path]) -> None:
>>>>>>> 23de04d4
    """
    Snapshots the given graph's current state to a JSON file.

    The snapshot includes the data returned by ``graph.dump()``, which
    contains both nodes and edges. The JSON file is pretty-printed with an
    indent of 2 spaces.

    Args:
        graph: The graph instance to snapshot.
        path: The file path (string or pathlib.Path object) where the
              JSON snapshot will be saved.

    Raises:
        IOError: If an error occurs during file writing.
        TypeError: If the data from graph.dump() is not JSON serializable.
    """
    dumped_data = graph.dump()  # {"nodes": ..., "edges": ...}
    with open(path, "w", encoding="utf-8") as f:
        json.dump(dumped_data, f, indent=2)

<<<<<<< HEAD

def load_graph_from_file(path: Union[str, pathlib.Path]) -> MockGraph:
=======
def load_graph_from_file(path: Union[str, pathlib.Path]) -> PersistentGraph:
>>>>>>> 23de04d4
    """
    Loads a graph state from a JSON snapshot file into a new PersistentGraph instance.

    The JSON file is expected to contain data previously saved by
    `snapshot_graph_to_file`. It should have a top-level "nodes" key mapping
    to a dictionary of nodes and their attributes. Optionally, it can also
    contain an "edges" key mapping to a list of edge tuples
    (source_node_id, target_node_id, label).

    Args:
        path (Union[str, pathlib.Path]): The file path from which to load
              the JSON snapshot.

    Returns:
        PersistentGraph: A new PersistentGraph instance populated with data from the snapshot file.

    Raises:
        FileNotFoundError: If the specified path does not exist.
        json.JSONDecodeError: If the file content is not valid JSON.
        SnapshotError: If the JSON data does not conform to the expected
                       structure (e.g., missing "nodes" key, "nodes" or "edges"
                       have incorrect types, or individual node/edge items are
                       malformed).
    """
    try:
        with open(path, "r", encoding="utf-8") as f:
            data = json.load(f)
    except FileNotFoundError:
        raise FileNotFoundError(f"Snapshot file not found at path: {path}")
    except json.JSONDecodeError as e:
        raise json.JSONDecodeError(
            f"Error decoding JSON from snapshot file {path}: {e.msg}", e.doc, e.pos
        )

    if not isinstance(data, dict):
        raise SnapshotError(
            f"Invalid snapshot format: root should be a dictionary, got {type(data).__name__}."
        )

    if "nodes" not in data:
        raise SnapshotError(
            "Invalid snapshot format: missing 'nodes' key at the root level."
        )

    if not isinstance(data["nodes"], dict):
        raise SnapshotError(
            f"Invalid snapshot format: 'nodes' should be a dictionary, got {type(data['nodes']).__name__}."
        )

    graph = PersistentGraph(":memory:")
    for node_id, attributes in data["nodes"].items():
        if not isinstance(attributes, dict):
            raise SnapshotError(
                f"Invalid snapshot format for node '{node_id}': attributes should be a dictionary, "
                f"got {type(attributes).__name__}."
            )
<<<<<<< HEAD
        # Since MockGraph.add_node expects attributes to be Dict[str, Any],
        # and json.load ensures keys are strings, this should be fine.
        graph.add_node(node_id, attributes.copy())  # Use .copy() for attributes
=======
        # json.load ensures keys are strings, so this matches the adapter API.
        graph.add_node(node_id, attributes.copy()) # Use .copy() for attributes
>>>>>>> 23de04d4

    # Load edges if present
    if "edges" in data:
        if not isinstance(data["edges"], list):
            raise SnapshotError(
                f"Invalid snapshot format: 'edges' should be a list, got {type(data['edges']).__name__}."
            )

        loaded_edges: List[Tuple[str, str, str]] = []
        for i, edge_data in enumerate(data["edges"]):
            if not isinstance(edge_data, (list, tuple)):
                raise SnapshotError(
                    f"Invalid snapshot format for edge at index {i}: each edge should be a list or tuple, "
                    f"got {type(edge_data).__name__}."
                )
            if len(edge_data) != 3:
                raise SnapshotError(
                    f"Invalid snapshot format for edge at index {i}: each edge must have 3 elements "
                    f"(source, target, label), got {len(edge_data)} elements."
                )
            if not all(isinstance(item, str) for item in edge_data):
                raise SnapshotError(
                    f"Invalid snapshot format for edge at index {i}: all edge elements "
                    f"(source, target, label) must be strings."
                )
            loaded_edges.append(tuple(edge_data))

        # Use public API to add edges for consistency
        for src, tgt, lbl in loaded_edges:
            try:
                graph.add_edge(src, tgt, lbl)
            except ProcessingError as e:
                raise SnapshotError(
                    f"Error adding edge ({src}, {tgt}, {lbl}): {e}"
                ) from e

    return graph


def load_graph_into_existing(graph: IGraphAdapter, path: Union[str, pathlib.Path]) -> None:
    """Load snapshot data from ``path`` into an existing graph adapter."""
    loaded = load_graph_from_file(path)
    graph.clear()
    for node_id in loaded.get_all_node_ids():
        attrs = loaded.get_node(node_id) or {}
        graph.add_node(node_id, attrs)
    for src, tgt, lbl in loaded.get_all_edges():
        graph.add_edge(src, tgt, lbl)<|MERGE_RESOLUTION|>--- conflicted
+++ resolved
@@ -13,12 +13,9 @@
 
     pass
 
-<<<<<<< HEAD
 
 def snapshot_graph_to_file(graph: MockGraph, path: Union[str, pathlib.Path]) -> None:
-=======
-def snapshot_graph_to_file(graph: IGraphAdapter, path: Union[str, pathlib.Path]) -> None:
->>>>>>> 23de04d4
+
     """
     Snapshots the given graph's current state to a JSON file.
 
@@ -39,12 +36,8 @@
     with open(path, "w", encoding="utf-8") as f:
         json.dump(dumped_data, f, indent=2)
 
-<<<<<<< HEAD
 
 def load_graph_from_file(path: Union[str, pathlib.Path]) -> MockGraph:
-=======
-def load_graph_from_file(path: Union[str, pathlib.Path]) -> PersistentGraph:
->>>>>>> 23de04d4
     """
     Loads a graph state from a JSON snapshot file into a new PersistentGraph instance.
 
@@ -101,14 +94,9 @@
                 f"Invalid snapshot format for node '{node_id}': attributes should be a dictionary, "
                 f"got {type(attributes).__name__}."
             )
-<<<<<<< HEAD
         # Since MockGraph.add_node expects attributes to be Dict[str, Any],
         # and json.load ensures keys are strings, this should be fine.
         graph.add_node(node_id, attributes.copy())  # Use .copy() for attributes
-=======
-        # json.load ensures keys are strings, so this matches the adapter API.
-        graph.add_node(node_id, attributes.copy()) # Use .copy() for attributes
->>>>>>> 23de04d4
 
     # Load edges if present
     if "edges" in data:
