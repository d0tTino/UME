# src/ume/processing.py
from .event import Event, EventType
from .graph_adapter import IGraphAdapter # Use IGraphAdapter
# MockGraph import removed as it's no longer directly used for type hinting here

class ProcessingError(ValueError):
    """Custom exception for event processing errors."""
    pass

def apply_event_to_graph(event: Event, graph: IGraphAdapter) -> None:
    """
    Applies an event to a graph, modifying the graph based on event type and payload.

    This function uses the IGraphAdapter interface to interact with the graph,
    allowing for different graph backend implementations.
    Supported event_types:
    - "CREATE_NODE": Creates a new node. Requires `event.payload` to contain
      `node_id` (str) and `attributes` (dict).
    - "UPDATE_NODE_ATTRIBUTES": Updates an existing node's attributes. Requires
      `event.payload` to contain `node_id` (str) and `attributes` (non-empty dict).
    - "CREATE_EDGE": Creates a directed, labeled edge between two existing nodes.
      Requires `event.node_id` (source), `event.target_node_id` (target), and
      `event.label` (all strings).
    - "DELETE_EDGE": Removes a specific edge. Requires `event.node_id` (source),
      `event.target_node_id` (target), and `event.label` (all strings).

    Args:
        event (Event): The Event object to apply, with fields validated by `parse_event`.
        graph (IGraphAdapter): An instance implementing the IGraphAdapter interface.

    Raises:
        ProcessingError: If fields validated by `parse_event` are unexpectedly invalid
                         (e.g. None when str expected for a given event type),
                         if event payload is missing required fields for the event_type,
                         or if the event_type is unknown and not handled.
                         Also raised by graph adapter methods for graph consistency issues
                         (e.g., node already exists for CREATE_NODE, node not found for UPDATE_NODE_ATTRIBUTES/CREATE_EDGE).
    """
    if event.event_type == EventType.CREATE_NODE:
        node_id = event.payload.get("node_id")
        if not node_id:
            raise ProcessingError(f"Missing 'node_id' in payload for CREATE_NODE event: {event.event_id}")
        if not isinstance(node_id, str):
            raise ProcessingError(f"'node_id' must be a string for CREATE_NODE event: {event.event_id}")

        attributes = event.payload.get("attributes", {}) # Default to empty dict if 'attributes' key is missing
        if not isinstance(attributes, dict): # Ensure attributes, if provided, is a dict
             raise ProcessingError(f"'attributes' must be a dictionary for CREATE_NODE event, if provided. Got: {type(attributes).__name__} for event: {event.event_id}")

        graph.add_node(node_id, attributes) # Call adapter's add_node

    elif event.event_type == EventType.UPDATE_NODE_ATTRIBUTES:
        node_id = event.payload.get("node_id")
        if not node_id:
            raise ProcessingError(f"Missing 'node_id' in payload for UPDATE_NODE_ATTRIBUTES event: {event.event_id}")
        if not isinstance(node_id, str):
            raise ProcessingError(f"'node_id' must be a string for UPDATE_NODE_ATTRIBUTES event: {event.event_id}")

        if "attributes" not in event.payload:
            raise ProcessingError(f"Missing 'attributes' key in payload for UPDATE_NODE_ATTRIBUTES event: {event.event_id}")

        attributes = event.payload["attributes"]
        if not isinstance(attributes, dict):
            raise ProcessingError(f"'attributes' must be a dictionary for UPDATE_NODE_ATTRIBUTES event: {event.event_id}")
        if not attributes:
            raise ProcessingError(f"'attributes' dictionary cannot be empty for UPDATE_NODE_ATTRIBUTES event: {event.event_id}")

        graph.update_node(node_id, attributes) # Call adapter's update_node

    elif event.event_type == EventType.CREATE_EDGE:
        # parse_event should have validated presence and type of node_id, target_node_id, label
        source_node_id = event.node_id
        target_node_id = event.target_node_id
        label = event.label

        # Defensive checks in case an improperly constructed Event is passed
        if not (isinstance(source_node_id, str) and isinstance(target_node_id, str) and isinstance(label, str)):
            raise ProcessingError(
                f"Invalid event structure for CREATE_EDGE: source_node_id (event.node_id), target_node_id, "
                f"and label must be strings and present. Event ID: {event.event_id}"
            )
<<<<<<< HEAD

        # After the defensive check above, mypy still treats these variables as
        # Optional[str]. Use assertions to convince the type checker they are
        # indeed strings before passing them to the adapter methods.
=======
>>>>>>> cbfb01d2
        assert isinstance(source_node_id, str)
        assert isinstance(target_node_id, str)
        assert isinstance(label, str)
        graph.add_edge(source_node_id, target_node_id, label)

    elif event.event_type == EventType.DELETE_EDGE:
        # parse_event should have validated presence and type of node_id, target_node_id, label
        source_node_id = event.node_id
        target_node_id = event.target_node_id
        label = event.label

        # Defensive checks
        if not (isinstance(source_node_id, str) and isinstance(target_node_id, str) and isinstance(label, str)):
            raise ProcessingError(
                f"Invalid event structure for DELETE_EDGE: source_node_id (event.node_id), target_node_id, "
                f"and label must be strings and present. Event ID: {event.event_id}"
            )
<<<<<<< HEAD

        # As above, assert non-None string values so mypy treats them correctly
        # in the adapter call.
=======
>>>>>>> cbfb01d2
        assert isinstance(source_node_id, str)
        assert isinstance(target_node_id, str)
        assert isinstance(label, str)
        graph.delete_edge(source_node_id, target_node_id, label)

    else:
        # For now, we can choose to ignore unknown event types or raise an error.
        # Raising an error is often better for catching unexpected event types.
        # However, for a very basic demo, one might choose to log and ignore.
        # Let's raise an error for stricter processing.
        raise ProcessingError(f"Unknown event_type '{event.event_type}' for event: {event.event_id}")<|MERGE_RESOLUTION|>--- conflicted
+++ resolved
@@ -79,13 +79,12 @@
                 f"Invalid event structure for CREATE_EDGE: source_node_id (event.node_id), target_node_id, "
                 f"and label must be strings and present. Event ID: {event.event_id}"
             )
-<<<<<<< HEAD
+
 
         # After the defensive check above, mypy still treats these variables as
         # Optional[str]. Use assertions to convince the type checker they are
         # indeed strings before passing them to the adapter methods.
-=======
->>>>>>> cbfb01d2
+
         assert isinstance(source_node_id, str)
         assert isinstance(target_node_id, str)
         assert isinstance(label, str)
@@ -103,12 +102,10 @@
                 f"Invalid event structure for DELETE_EDGE: source_node_id (event.node_id), target_node_id, "
                 f"and label must be strings and present. Event ID: {event.event_id}"
             )
-<<<<<<< HEAD
 
         # As above, assert non-None string values so mypy treats them correctly
         # in the adapter call.
-=======
->>>>>>> cbfb01d2
+
         assert isinstance(source_node_id, str)
         assert isinstance(target_node_id, str)
         assert isinstance(label, str)
