--- conflicted
+++ resolved
@@ -2,12 +2,7 @@
 from .event import Event, EventType
 from .graph_adapter import IGraphAdapter  # Use IGraphAdapter
 from .listeners import get_registered_listeners
-<<<<<<< HEAD
 from .plugins.alignment import get_plugins, PolicyViolationError
-
-=======
-from .plugins.alignment import get_plugins
->>>>>>> dee24d26
 
 class ProcessingError(ValueError):
     """Custom exception for event processing errors."""
