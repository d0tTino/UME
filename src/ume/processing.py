# src/ume/processing.py
from .event import Event, EventType
from .graph_adapter import IGraphAdapter  # Use IGraphAdapter
<<<<<<< HEAD
from .listeners import get_registered_listeners
=======
from .plugins.alignment import PolicyViolationError, get_plugins
# MockGraph import removed as it's no longer directly used for type hinting here
>>>>>>> dfe75f14


class ProcessingError(ValueError):
    """Custom exception for event processing errors."""

    pass


def apply_event_to_graph(event: Event, graph: IGraphAdapter) -> None:
    """
    Applies an event to a graph, modifying the graph based on event type and payload.

    This function uses the IGraphAdapter interface to interact with the graph,
    allowing for different graph backend implementations.
    Supported event_types:
    - "CREATE_NODE": Creates a new node. Requires `event.payload` to contain
      `node_id` (str) and `attributes` (dict).
    - "UPDATE_NODE_ATTRIBUTES": Updates an existing node's attributes. Requires
      `event.payload` to contain `node_id` (str) and `attributes` (non-empty dict).
    - "CREATE_EDGE": Creates a directed, labeled edge between two existing nodes.
      Requires `event.node_id` (source), `event.target_node_id` (target), and
      `event.label` (all strings).
    - "DELETE_EDGE": Removes a specific edge. Requires `event.node_id` (source),
      `event.target_node_id` (target), and `event.label` (all strings).

    Args:
        event (Event): The Event object to apply, with fields validated by `parse_event`.
        graph (IGraphAdapter): An instance implementing the IGraphAdapter interface.

    Raises:
        PolicyViolationError: If an alignment plugin rejects the event.
        ProcessingError: If fields validated by `parse_event` are unexpectedly invalid
                         (e.g. None when str expected for a given event type),
                         if event payload is missing required fields for the event_type,
                         or if the event_type is unknown and not handled.
                         Also raised by graph adapter methods for graph consistency issues
                         (e.g., node already exists for CREATE_NODE, node not found for UPDATE_NODE_ATTRIBUTES/CREATE_EDGE).
    """
    for plugin in get_plugins():
        plugin.validate(event)
    if event.event_type == EventType.CREATE_NODE:
        node_id = event.payload.get("node_id")
        if not node_id:
            raise ProcessingError(
                f"Missing 'node_id' in payload for CREATE_NODE event: {event.event_id}"
            )
        if not isinstance(node_id, str):
            raise ProcessingError(
                f"'node_id' must be a string for CREATE_NODE event: {event.event_id}"
            )

        attributes = event.payload.get(
            "attributes", {}
        )  # Default to empty dict if 'attributes' key is missing
        if not isinstance(
            attributes, dict
        ):  # Ensure attributes, if provided, is a dict
            raise ProcessingError(
                f"'attributes' must be a dictionary for CREATE_NODE event, if provided. Got: {type(attributes).__name__} for event: {event.event_id}"
            )

        graph.add_node(node_id, attributes)  # Call adapter's add_node
        for listener in get_registered_listeners():
            listener.on_node_created(node_id, attributes)

    elif event.event_type == EventType.UPDATE_NODE_ATTRIBUTES:
        node_id = event.payload.get("node_id")
        if not node_id:
            raise ProcessingError(
                f"Missing 'node_id' in payload for UPDATE_NODE_ATTRIBUTES event: {event.event_id}"
            )
        if not isinstance(node_id, str):
            raise ProcessingError(
                f"'node_id' must be a string for UPDATE_NODE_ATTRIBUTES event: {event.event_id}"
            )

        if "attributes" not in event.payload:
            raise ProcessingError(
                f"Missing 'attributes' key in payload for UPDATE_NODE_ATTRIBUTES event: {event.event_id}"
            )

        attributes = event.payload["attributes"]
        if not isinstance(attributes, dict):
            raise ProcessingError(
                f"'attributes' must be a dictionary for UPDATE_NODE_ATTRIBUTES event: {event.event_id}"
            )
        if not attributes:
            raise ProcessingError(
                f"'attributes' dictionary cannot be empty for UPDATE_NODE_ATTRIBUTES event: {event.event_id}"
            )

        graph.update_node(node_id, attributes)  # Call adapter's update_node
        for listener in get_registered_listeners():
            listener.on_node_updated(node_id, attributes)

    elif event.event_type == EventType.CREATE_EDGE:
        # parse_event should have validated presence and type of node_id, target_node_id, label
        source_node_id = event.node_id
        target_node_id = event.target_node_id
        label = event.label

        # Defensive checks in case an improperly constructed Event is passed
        if not (
            isinstance(source_node_id, str)
            and isinstance(target_node_id, str)
            and isinstance(label, str)
        ):
            raise ProcessingError(
                f"Invalid event structure for CREATE_EDGE: source_node_id (event.node_id), target_node_id, "
                f"and label must be strings and present. Event ID: {event.event_id}"
            )

        # After the defensive check above, mypy still treats these variables as
        # Optional[str]. Use assertions to convince the type checker they are
        # indeed strings before passing them to the adapter methods.

        assert isinstance(source_node_id, str)
        assert isinstance(target_node_id, str)
        assert isinstance(label, str)
        graph.add_edge(source_node_id, target_node_id, label)
        for listener in get_registered_listeners():
            listener.on_edge_created(source_node_id, target_node_id, label)

    elif event.event_type == EventType.DELETE_EDGE:
        # parse_event should have validated presence and type of node_id, target_node_id, label
        source_node_id = event.node_id
        target_node_id = event.target_node_id
        label = event.label

        # Defensive checks
        if not (
            isinstance(source_node_id, str)
            and isinstance(target_node_id, str)
            and isinstance(label, str)
        ):
            raise ProcessingError(
                f"Invalid event structure for DELETE_EDGE: source_node_id (event.node_id), target_node_id, "
                f"and label must be strings and present. Event ID: {event.event_id}"
            )

        # As above, assert non-None string values so mypy treats them correctly
        # in the adapter call.

        assert isinstance(source_node_id, str)
        assert isinstance(target_node_id, str)
        assert isinstance(label, str)
        graph.delete_edge(source_node_id, target_node_id, label)
        for listener in get_registered_listeners():
            listener.on_edge_deleted(source_node_id, target_node_id, label)

    else:
        # For now, we can choose to ignore unknown event types or raise an error.
        # Raising an error is often better for catching unexpected event types.
        # However, for a very basic demo, one might choose to log and ignore.
        # Let's raise an error for stricter processing.
        raise ProcessingError(
            f"Unknown event_type '{event.event_type}' for event: {event.event_id}"
        )<|MERGE_RESOLUTION|>--- conflicted
+++ resolved
@@ -1,13 +1,7 @@
 # src/ume/processing.py
 from .event import Event, EventType
 from .graph_adapter import IGraphAdapter  # Use IGraphAdapter
-<<<<<<< HEAD
 from .listeners import get_registered_listeners
-=======
-from .plugins.alignment import PolicyViolationError, get_plugins
-# MockGraph import removed as it's no longer directly used for type hinting here
->>>>>>> dfe75f14
-
 
 class ProcessingError(ValueError):
     """Custom exception for event processing errors."""
