--- conflicted
+++ resolved
@@ -26,11 +26,7 @@
         use_gpu: bool | None = None,
         path: str | None = None,
         flush_interval: float | None = None,
-<<<<<<< HEAD
-=======
-        gpu_mem_mb: int | None = None,
-
->>>>>>> 99e99f3f
+
         query_latency_metric: Histogram | None = None,
         index_size_metric: Gauge | None = None,
 
