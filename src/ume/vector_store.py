from __future__ import annotations

from typing import Any, Dict, List
import json

import time
import threading

from .config import settings

import numpy as np
import faiss

from ._internal.listeners import GraphListener
from .metrics import VECTOR_INDEX_SIZE, VECTOR_QUERY_LATENCY
from prometheus_client import Gauge, Histogram


class VectorStore:
    """Simple FAISS-based vector store with optional persistence."""

    def __init__(
        self,
        dim: int,
        *,
        use_gpu: bool | None = None,
        path: str | None = None,
        flush_interval: float | None = None,
<<<<<<< HEAD
        query_latency_metric: Histogram | None = None,
        index_size_metric: Gauge | None = None,
=======
        query_latency_metric: Histogram | None = VECTOR_QUERY_LATENCY,
        index_size_metric: Gauge | None = VECTOR_INDEX_SIZE,
>>>>>>> 528800ab

    ) -> None:
        self.path = path or settings.UME_VECTOR_INDEX
        self.id_to_idx: Dict[str, int] = {}
        self.idx_to_id: List[str] = []
        self.gpu_resources = None
        self.use_gpu = use_gpu if use_gpu is not None else settings.UME_VECTOR_USE_GPU
        self.gpu_mem_mb = gpu_mem_mb if gpu_mem_mb is not None else settings.UME_VECTOR_GPU_MEM_MB
        self.query_latency_metric = query_latency_metric
        self.index_size_metric = index_size_metric
        self.dim = dim
        self.query_latency_metric = query_latency_metric
        self.index_size_metric = index_size_metric

        self.query_latency_metric = query_latency_metric
        self.index_size_metric = index_size_metric

        self._flush_interval = flush_interval
        self.query_latency_metric = query_latency_metric
        self.index_size_metric = index_size_metric
        self._flush_thread: threading.Thread | None = None
        self._flush_stop = threading.Event()
        self.query_latency_metric = query_latency_metric
        self.index_size_metric = index_size_metric


        self.index = faiss.IndexFlatL2(dim)
        if self.use_gpu:
            try:
                self.gpu_resources = faiss.StandardGpuResources()
                self.gpu_resources.setTempMemory(self.gpu_mem_mb * 1024 * 1024)
                self.index = faiss.index_cpu_to_gpu(self.gpu_resources, 0, self.index)
            except AttributeError:
                # FAISS was compiled without GPU support
                pass

        if flush_interval is not None:
            self.start_background_flush(flush_interval)

    def start_background_flush(self, interval: float) -> None:
        """Periodically persist the index to disk in a background thread."""
        if self._flush_thread and self._flush_thread.is_alive():
            return

        def _loop() -> None:
            while not self._flush_stop.wait(interval):
                self.save()

        self._flush_stop.clear()
        self._flush_thread = threading.Thread(target=_loop, daemon=True)
        self._flush_thread.start()


    def stop_background_flush(self) -> None:
        """Stop the background flush thread if running."""
        if self._flush_thread:
            self._flush_stop.set()
            self._flush_thread.join()
            self._flush_thread = None

    def add(self, item_id: str, vector: List[float], *, persist: bool = False) -> None:
        arr = np.asarray(vector, dtype="float32").reshape(1, -1)
        if arr.shape[1] != self.dim:
            raise ValueError(
                f"Expected vector of dimension {self.dim}, got {arr.shape[1]}"
            )
        self.index.add(arr)
        self.id_to_idx[item_id] = len(self.idx_to_id)
        self.idx_to_id.append(item_id)
        if persist and self.path:
            self.save(self.path)

    def save(self, path: str | None = None) -> None:
        """Persist the FAISS index and metadata to ``path``."""
        path = path or self.path
        if path is None:
            return
        if self.use_gpu and self.gpu_resources is not None:
            cpu_index = faiss.index_gpu_to_cpu(self.index)
        else:
            cpu_index = self.index
        faiss.write_index(cpu_index, path)
        with open(path + ".json", "w", encoding="utf-8") as f:
            json.dump(self.idx_to_id, f)

    def load(self, path: str | None = None) -> None:
        """Load a FAISS index and metadata from ``path``."""
        path = path or self.path
        if path is None:
            return
        self.index = faiss.read_index(path)
        try:
            with open(path + ".json", "r", encoding="utf-8") as f:
                self.idx_to_id = json.load(f)
        except FileNotFoundError:
            self.idx_to_id = []
        self.id_to_idx = {v: i for i, v in enumerate(self.idx_to_id)}
        self.dim = self.index.d
        if self.use_gpu:
            try:
                self.gpu_resources = faiss.StandardGpuResources()
                self.gpu_resources.setTempMemory(self.gpu_mem_mb * 1024 * 1024)
                self.index = faiss.index_cpu_to_gpu(self.gpu_resources, 0, self.index)
            except AttributeError:
                pass

    def close(self) -> None:
        """Stop background flush and persist index to disk."""
        self.stop_background_flush()
        if self.path:
            self.save(self.path)

    def query(self, vector: List[float], k: int = 5) -> List[str]:
        start = time.perf_counter()
        try:
            if not self.idx_to_id:
                return []
            arr = np.asarray(vector, dtype="float32").reshape(1, -1)
            if arr.shape[1] != self.dim:
                raise ValueError(
                    f"Expected vector of dimension {self.dim}, got {arr.shape[1]}"
                )
            _, indices = self.index.search(arr, min(k, len(self.idx_to_id)))
            return [self.idx_to_id[i] for i in indices[0] if i != -1]
        finally:
            if self.query_latency_metric is not None:
                self.query_latency_metric.observe(time.perf_counter() - start)
            if self.index_size_metric is not None:
                self.index_size_metric.set(len(self.idx_to_id))

    def device_stats(self) -> Dict[str, int | float]:
        """Return basic GPU device statistics."""
        stats = {}
        if hasattr(faiss, "get_num_gpus"):
            stats["num_gpus"] = faiss.get_num_gpus()
        if self.gpu_resources is not None and hasattr(self.gpu_resources, "getMemoryInfo"):
            try:
                free, total = self.gpu_resources.getMemoryInfo(0)
                stats["free_mem"] = free
                stats["total_mem"] = total
            except Exception:
                pass
        return stats


class VectorStoreListener(GraphListener):
    """GraphListener that indexes embeddings from node attributes."""

    def __init__(self, store: VectorStore) -> None:
        self.store = store

    def on_node_created(self, node_id: str, attributes: Dict[str, Any]) -> None:
        emb = attributes.get("embedding")
        if isinstance(emb, list):
            self.store.add(node_id, emb)

    def on_node_updated(self, node_id: str, attributes: Dict[str, Any]) -> None:
        emb = attributes.get("embedding")
        if isinstance(emb, list):
            self.store.add(node_id, emb)

    def on_edge_created(
        self, source_node_id: str, target_node_id: str, label: str
    ) -> None:
        pass

    def on_edge_deleted(
        self, source_node_id: str, target_node_id: str, label: str
    ) -> None:
        pass


def create_vector_store() -> VectorStore:
    """Instantiate a :class:`VectorStore` using ``ume.config.settings``."""
    return VectorStore(
        dim=settings.UME_VECTOR_DIM,
        use_gpu=settings.UME_VECTOR_USE_GPU,
        path=settings.UME_VECTOR_INDEX,
        gpu_mem_mb=settings.UME_VECTOR_GPU_MEM_MB,
        query_latency_metric=VECTOR_QUERY_LATENCY,
        index_size_metric=VECTOR_INDEX_SIZE,
    )


# Backwards compatibility --------------------------------------------------

# ``create_default_store`` previously provided this functionality. Keep an
# alias so older imports continue to work without modification.
create_default_store = create_vector_store<|MERGE_RESOLUTION|>--- conflicted
+++ resolved
@@ -26,13 +26,6 @@
         use_gpu: bool | None = None,
         path: str | None = None,
         flush_interval: float | None = None,
-<<<<<<< HEAD
-        query_latency_metric: Histogram | None = None,
-        index_size_metric: Gauge | None = None,
-=======
-        query_latency_metric: Histogram | None = VECTOR_QUERY_LATENCY,
-        index_size_metric: Gauge | None = VECTOR_INDEX_SIZE,
->>>>>>> 528800ab
 
     ) -> None:
         self.path = path or settings.UME_VECTOR_INDEX
