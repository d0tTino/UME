--- conflicted
+++ resolved
@@ -343,17 +343,9 @@
 # continue to work without modification.
 create_vector_store = create_default_store
 
-<<<<<<< HEAD
 # Ensure ``ume.vector_store`` is set when imported standalone
 if __name__ == "ume.vector_store":
     import sys as _sys
     parent = _sys.modules.get("ume")
     if parent is not None and not hasattr(parent, "vector_store"):
         parent.vector_store = _sys.modules[__name__]  # type: ignore[attr-defined]
-=======
-# Ensure this module is available as an attribute of the top-level package
-import sys as _sys  # noqa: E402
-_parent = __name__.split(".")[0]
-if _parent in _sys.modules:
-    setattr(_sys.modules[_parent], "vector_store", _sys.modules[__name__])
->>>>>>> 7cc764b0
