--- conflicted
+++ resolved
@@ -26,10 +26,8 @@
         use_gpu: bool | None = None,
         path: str | None = None,
         flush_interval: float | None = None,
-<<<<<<< HEAD
         gpu_mem_mb: int | None = None,
-=======
->>>>>>> 88ede778
+
         query_latency_metric: Histogram | None = None,
         index_size_metric: Gauge | None = None,
 
