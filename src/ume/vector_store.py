from __future__ import annotations

from typing import Any, Dict, List
import json

import time
import threading

from .config import settings

import numpy as np
import faiss

from ._internal.listeners import GraphListener
from .metrics import VECTOR_INDEX_SIZE, VECTOR_QUERY_LATENCY
from prometheus_client import Gauge, Histogram


class VectorStore:
    """Simple FAISS-based vector store with optional persistence."""

    def __init__(
        self,
        dim: int,
        *,
        use_gpu: bool | None = None,
        path: str | None = None,
        flush_interval: float | None = None,
<<<<<<< HEAD
        query_latency_metric: Histogram | None = VECTOR_QUERY_LATENCY,
        index_size_metric: Gauge | None = VECTOR_INDEX_SIZE,
=======
        query_latency_metric: Histogram | None = None,
        index_size_metric: Gauge | None = None,


        query_latency_metric: Histogram | None = None,
        index_size_metric: Gauge | None = None,

>>>>>>> 0bb6b9c5
    ) -> None:
        self.path = path or settings.UME_VECTOR_INDEX
        self.id_to_idx: Dict[str, int] = {}
        self.idx_to_id: List[str] = []
        self.gpu_resources = None
        self.use_gpu = use_gpu if use_gpu is not None else settings.UME_VECTOR_USE_GPU
        self.gpu_mem_mb = gpu_mem_mb if gpu_mem_mb is not None else settings.UME_VECTOR_GPU_MEM_MB
        self.query_latency_metric = query_latency_metric
        self.index_size_metric = index_size_metric
        self.dim = dim

        self.query_latency_metric = query_latency_metric
        self.index_size_metric = index_size_metric

        self._flush_interval = flush_interval
        self.query_latency_metric = query_latency_metric
        self.index_size_metric = index_size_metric
        self._flush_thread: threading.Thread | None = None
        self._flush_stop = threading.Event()
        self.query_latency_metric = query_latency_metric
        self.index_size_metric = index_size_metric


        self.index = faiss.IndexFlatL2(dim)
        if self.use_gpu:
            try:
                self.gpu_resources = faiss.StandardGpuResources()
                self.gpu_resources.setTempMemory(self.gpu_mem_mb * 1024 * 1024)
                self.index = faiss.index_cpu_to_gpu(self.gpu_resources, 0, self.index)
            except AttributeError:
                # FAISS was compiled without GPU support
                pass

        if flush_interval is not None:
            self.start_background_flush(flush_interval)

    def start_background_flush(self, interval: float) -> None:
        """Periodically persist the index to disk in a background thread."""
        if self._flush_thread and self._flush_thread.is_alive():
            return

        def _loop() -> None:
            while not self._flush_stop.wait(interval):
                self.save()

        self._flush_stop.clear()
        self._flush_thread = threading.Thread(target=_loop, daemon=True)
        self._flush_thread.start()


    def stop_background_flush(self) -> None:
        """Stop the background flush thread if running."""
        if self._flush_thread:
            self._flush_stop.set()
            self._flush_thread.join()
            self._flush_thread = None

    def add(self, item_id: str, vector: List[float], *, persist: bool = False) -> None:
        arr = np.asarray(vector, dtype="float32").reshape(1, -1)
        if arr.shape[1] != self.dim:
            raise ValueError(
                f"Expected vector of dimension {self.dim}, got {arr.shape[1]}"
            )
        self.index.add(arr)
        self.id_to_idx[item_id] = len(self.idx_to_id)
        self.idx_to_id.append(item_id)
        if persist and self.path:
            self.save(self.path)

    def save(self, path: str | None = None) -> None:
        """Persist the FAISS index and metadata to ``path``."""
        path = path or self.path
        if path is None:
            return
        if self.use_gpu and self.gpu_resources is not None:
            cpu_index = faiss.index_gpu_to_cpu(self.index)
        else:
            cpu_index = self.index
        faiss.write_index(cpu_index, path)
        with open(path + ".json", "w", encoding="utf-8") as f:
            json.dump(self.idx_to_id, f)

    def load(self, path: str | None = None) -> None:
        """Load a FAISS index and metadata from ``path``."""
        path = path or self.path
        if path is None:
            return
        self.index = faiss.read_index(path)
        try:
            with open(path + ".json", "r", encoding="utf-8") as f:
                self.idx_to_id = json.load(f)
        except FileNotFoundError:
            self.idx_to_id = []
        self.id_to_idx = {v: i for i, v in enumerate(self.idx_to_id)}
        self.dim = self.index.d
        if self.use_gpu:
            try:
                self.gpu_resources = faiss.StandardGpuResources()
                self.gpu_resources.setTempMemory(self.gpu_mem_mb * 1024 * 1024)
                self.index = faiss.index_cpu_to_gpu(self.gpu_resources, 0, self.index)
            except AttributeError:
                pass

    def close(self) -> None:
        """Stop background flush and persist index to disk."""
        self.stop_background_flush()
        if self.path:
            self.save(self.path)

    def query(self, vector: List[float], k: int = 5) -> List[str]:
        start = time.perf_counter()
        try:
            if not self.idx_to_id:
                return []
            arr = np.asarray(vector, dtype="float32").reshape(1, -1)
            if arr.shape[1] != self.dim:
                raise ValueError(
                    f"Expected vector of dimension {self.dim}, got {arr.shape[1]}"
                )
            _, indices = self.index.search(arr, min(k, len(self.idx_to_id)))
            return [self.idx_to_id[i] for i in indices[0] if i != -1]
        finally:
            if self.query_latency_metric is not None:
                self.query_latency_metric.observe(time.perf_counter() - start)
            if self.index_size_metric is not None:
                self.index_size_metric.set(len(self.idx_to_id))

    def device_stats(self) -> Dict[str, int | float]:
        """Return basic GPU device statistics."""
        stats = {}
        if hasattr(faiss, "get_num_gpus"):
            stats["num_gpus"] = faiss.get_num_gpus()
        if self.gpu_resources is not None and hasattr(self.gpu_resources, "getMemoryInfo"):
            try:
                free, total = self.gpu_resources.getMemoryInfo(0)
                stats["free_mem"] = free
                stats["total_mem"] = total
            except Exception:
                pass
        return stats


class VectorStoreListener(GraphListener):
    """GraphListener that indexes embeddings from node attributes."""

    def __init__(self, store: VectorStore) -> None:
        self.store = store

    def on_node_created(self, node_id: str, attributes: Dict[str, Any]) -> None:
        emb = attributes.get("embedding")
        if isinstance(emb, list):
            self.store.add(node_id, emb)

    def on_node_updated(self, node_id: str, attributes: Dict[str, Any]) -> None:
        emb = attributes.get("embedding")
        if isinstance(emb, list):
            self.store.add(node_id, emb)

    def on_edge_created(
        self, source_node_id: str, target_node_id: str, label: str
    ) -> None:
        pass

    def on_edge_deleted(
        self, source_node_id: str, target_node_id: str, label: str
    ) -> None:
        pass


def create_vector_store() -> VectorStore:
    """Instantiate a :class:`VectorStore` using ``ume.config.settings``."""
    return VectorStore(
        dim=settings.UME_VECTOR_DIM,
        use_gpu=settings.UME_VECTOR_USE_GPU,
        path=settings.UME_VECTOR_INDEX,
        gpu_mem_mb=settings.UME_VECTOR_GPU_MEM_MB,
        query_latency_metric=VECTOR_QUERY_LATENCY,
        index_size_metric=VECTOR_INDEX_SIZE,
    )


# Backwards compatibility --------------------------------------------------

# ``create_default_store`` previously provided this functionality. Keep an
# alias so older imports continue to work without modification.
create_default_store = create_vector_store<|MERGE_RESOLUTION|>--- conflicted
+++ resolved
@@ -26,18 +26,9 @@
         use_gpu: bool | None = None,
         path: str | None = None,
         flush_interval: float | None = None,
-<<<<<<< HEAD
         query_latency_metric: Histogram | None = VECTOR_QUERY_LATENCY,
         index_size_metric: Gauge | None = VECTOR_INDEX_SIZE,
-=======
-        query_latency_metric: Histogram | None = None,
-        index_size_metric: Gauge | None = None,
-
-
-        query_latency_metric: Histogram | None = None,
-        index_size_metric: Gauge | None = None,
-
->>>>>>> 0bb6b9c5
+
     ) -> None:
         self.path = path or settings.UME_VECTOR_INDEX
         self.id_to_idx: Dict[str, int] = {}
