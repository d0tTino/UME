from __future__ import annotations

from typing import Any, Dict, List
import json

import time
import threading

from .config import settings

import numpy as np
import faiss

from ._internal.listeners import GraphListener
from .metrics import VECTOR_INDEX_SIZE, VECTOR_QUERY_LATENCY
from prometheus_client import Gauge, Histogram


class VectorStore:
    """Simple FAISS-based vector store with optional persistence."""

    def __init__(
        self,
        dim: int,
        *,
        use_gpu: bool | None = None,
        path: str | None = None,
<<<<<<< HEAD
        flush_interval: float | None = None,
=======
        query_latency_metric: Histogram | None = VECTOR_QUERY_LATENCY,
        index_size_metric: Gauge | None = VECTOR_INDEX_SIZE,
>>>>>>> 335f5de5
    ) -> None:
        self.path = path or settings.UME_VECTOR_INDEX
        self.id_to_idx: Dict[str, int] = {}
        self.idx_to_id: List[str] = []
        self.gpu_resources = None
        self.use_gpu = use_gpu if use_gpu is not None else settings.UME_VECTOR_USE_GPU
        self.dim = dim

<<<<<<< HEAD
        self._flush_interval = flush_interval
        self._flush_thread: threading.Thread | None = None
        self._flush_stop = threading.Event()
=======
        self.query_latency_metric = query_latency_metric
        self.index_size_metric = index_size_metric
>>>>>>> 335f5de5

        self.index = faiss.IndexFlatL2(dim)
        if self.use_gpu:
            try:
                self.gpu_resources = faiss.StandardGpuResources()
                self.gpu_resources.setTempMemory(
                    settings.UME_VECTOR_GPU_MEM_MB * 1024 * 1024
                )
                self.index = faiss.index_cpu_to_gpu(self.gpu_resources, 0, self.index)
            except AttributeError:
                # FAISS was compiled without GPU support
                pass

<<<<<<< HEAD
        if flush_interval is not None:
            self.start_background_flush(flush_interval)

    def start_background_flush(self, interval: float) -> None:
        """Periodically persist the index to disk in a background thread."""
        if self._flush_thread and self._flush_thread.is_alive():
            return

        def _loop() -> None:
            while not self._flush_stop.wait(interval):
                self.save()

        self._flush_stop.clear()
        self._flush_thread = threading.Thread(target=_loop, daemon=True)
        self._flush_thread.start()
=======
    def set_metrics(
        self,
        *,
        query_latency_metric: Histogram | None = None,
        index_size_metric: Gauge | None = None,
    ) -> None:
        """Configure Prometheus metrics."""
        if query_latency_metric is not None:
            self.query_latency_metric = query_latency_metric
        if index_size_metric is not None:
            self.index_size_metric = index_size_metric

>>>>>>> 335f5de5

    def stop_background_flush(self) -> None:
        """Stop the background flush thread if running."""
        if self._flush_thread:
            self._flush_stop.set()
            self._flush_thread.join()
            self._flush_thread = None

    def add(self, item_id: str, vector: List[float], *, persist: bool = False) -> None:
        arr = np.asarray(vector, dtype="float32").reshape(1, -1)
        if arr.shape[1] != self.dim:
            raise ValueError(
                f"Expected vector of dimension {self.dim}, got {arr.shape[1]}"
            )
        self.index.add(arr)
        self.id_to_idx[item_id] = len(self.idx_to_id)
        self.idx_to_id.append(item_id)
        if persist and self.path:
            self.save(self.path)

    def save(self, path: str | None = None) -> None:
        """Persist the FAISS index and metadata to ``path``."""
        path = path or self.path
        if path is None:
            return
        if self.use_gpu and self.gpu_resources is not None:
            cpu_index = faiss.index_gpu_to_cpu(self.index)
        else:
            cpu_index = self.index
        faiss.write_index(cpu_index, path)
        with open(path + ".json", "w", encoding="utf-8") as f:
            json.dump(self.idx_to_id, f)

    def load(self, path: str | None = None) -> None:
        """Load a FAISS index and metadata from ``path``."""
        path = path or self.path
        if path is None:
            return
        self.index = faiss.read_index(path)
        try:
            with open(path + ".json", "r", encoding="utf-8") as f:
                self.idx_to_id = json.load(f)
        except FileNotFoundError:
            self.idx_to_id = []
        self.id_to_idx = {v: i for i, v in enumerate(self.idx_to_id)}
        self.dim = self.index.d
        if self.use_gpu:
            try:
                self.gpu_resources = faiss.StandardGpuResources()
                self.index = faiss.index_cpu_to_gpu(self.gpu_resources, 0, self.index)
            except AttributeError:
                pass

    def close(self) -> None:
        """Stop background flush and persist index to disk."""
        self.stop_background_flush()
        if self.path:
            self.save(self.path)

    def query(self, vector: List[float], k: int = 5) -> List[str]:
        start = time.perf_counter()
        try:
            if not self.idx_to_id:
                return []
            arr = np.asarray(vector, dtype="float32").reshape(1, -1)
            if arr.shape[1] != self.dim:
                raise ValueError(
                    f"Expected vector of dimension {self.dim}, got {arr.shape[1]}"
                )
            _, indices = self.index.search(arr, min(k, len(self.idx_to_id)))
            return [self.idx_to_id[i] for i in indices[0] if i != -1]
        finally:
            if self.query_latency_metric is not None:
                self.query_latency_metric.observe(time.perf_counter() - start)
            if self.index_size_metric is not None:
                self.index_size_metric.set(len(self.idx_to_id))


class VectorStoreListener(GraphListener):
    """GraphListener that indexes embeddings from node attributes."""

    def __init__(self, store: VectorStore) -> None:
        self.store = store

    def on_node_created(self, node_id: str, attributes: Dict[str, Any]) -> None:
        emb = attributes.get("embedding")
        if isinstance(emb, list):
            self.store.add(node_id, emb)

    def on_node_updated(self, node_id: str, attributes: Dict[str, Any]) -> None:
        emb = attributes.get("embedding")
        if isinstance(emb, list):
            self.store.add(node_id, emb)

    def on_edge_created(
        self, source_node_id: str, target_node_id: str, label: str
    ) -> None:
        pass

    def on_edge_deleted(
        self, source_node_id: str, target_node_id: str, label: str
    ) -> None:
        pass


def create_default_store() -> VectorStore:
    """Instantiate a :class:`VectorStore` using ``ume.config.settings``."""
    return VectorStore(
        dim=settings.UME_VECTOR_DIM,
        use_gpu=settings.UME_VECTOR_USE_GPU,
        path=settings.UME_VECTOR_INDEX,
        query_latency_metric=VECTOR_QUERY_LATENCY,
        index_size_metric=VECTOR_INDEX_SIZE,
    )<|MERGE_RESOLUTION|>--- conflicted
+++ resolved
@@ -25,12 +25,8 @@
         *,
         use_gpu: bool | None = None,
         path: str | None = None,
-<<<<<<< HEAD
         flush_interval: float | None = None,
-=======
-        query_latency_metric: Histogram | None = VECTOR_QUERY_LATENCY,
-        index_size_metric: Gauge | None = VECTOR_INDEX_SIZE,
->>>>>>> 335f5de5
+
     ) -> None:
         self.path = path or settings.UME_VECTOR_INDEX
         self.id_to_idx: Dict[str, int] = {}
@@ -39,14 +35,10 @@
         self.use_gpu = use_gpu if use_gpu is not None else settings.UME_VECTOR_USE_GPU
         self.dim = dim
 
-<<<<<<< HEAD
         self._flush_interval = flush_interval
         self._flush_thread: threading.Thread | None = None
         self._flush_stop = threading.Event()
-=======
-        self.query_latency_metric = query_latency_metric
-        self.index_size_metric = index_size_metric
->>>>>>> 335f5de5
+
 
         self.index = faiss.IndexFlatL2(dim)
         if self.use_gpu:
@@ -60,7 +52,6 @@
                 # FAISS was compiled without GPU support
                 pass
 
-<<<<<<< HEAD
         if flush_interval is not None:
             self.start_background_flush(flush_interval)
 
@@ -76,20 +67,7 @@
         self._flush_stop.clear()
         self._flush_thread = threading.Thread(target=_loop, daemon=True)
         self._flush_thread.start()
-=======
-    def set_metrics(
-        self,
-        *,
-        query_latency_metric: Histogram | None = None,
-        index_size_metric: Gauge | None = None,
-    ) -> None:
-        """Configure Prometheus metrics."""
-        if query_latency_metric is not None:
-            self.query_latency_metric = query_latency_metric
-        if index_size_metric is not None:
-            self.index_size_metric = index_size_metric
 
->>>>>>> 335f5de5
 
     def stop_background_flush(self) -> None:
         """Stop the background flush thread if running."""
