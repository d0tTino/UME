from __future__ import annotations

from typing import List, Dict, Any
import os
import json

from .config import settings

import numpy as np
import faiss

from ._internal.listeners import GraphListener


class VectorStore:
    """Simple FAISS-based vector store with optional persistence."""

    def __init__(
        self, dim: int, *, use_gpu: bool | None = None, path: str | None = None
    ) -> None:
        self.path = path or settings.UME_VECTOR_INDEX
        self.id_to_idx: Dict[str, int] = {}
        self.idx_to_id: List[str] = []
        self.gpu_resources = None

        if use_gpu is None:
            use_gpu = settings.UME_VECTOR_USE_GPU
<<<<<<< HEAD

        self.index = faiss.IndexFlatL2(dim)
        if use_gpu:
            try:
                self.gpu_resources = faiss.StandardGpuResources()
                self.gpu_resources.setTempMemory(
                    settings.UME_VECTOR_GPU_MEM_MB * 1024 * 1024
                )
                self.index = faiss.index_cpu_to_gpu(self.gpu_resources, 0, self.index)
            except AttributeError:
                # FAISS was compiled without GPU support
                pass
=======
        self.use_gpu = use_gpu

        if os.path.exists(self.path):
            self.load(self.path)
        else:
            self.dim = dim
            self.index = faiss.IndexFlatL2(self.dim)
            if self.use_gpu:
                try:
                    self.gpu_resources = faiss.StandardGpuResources()
                    self.index = faiss.index_cpu_to_gpu(
                        self.gpu_resources, 0, self.index
                    )
                except AttributeError:
                    # FAISS was compiled without GPU support
                    pass
>>>>>>> e318f93b

    def add(self, item_id: str, vector: List[float]) -> None:
        arr = np.asarray(vector, dtype="float32").reshape(1, -1)
        if arr.shape[1] != self.dim:
            raise ValueError(f"Expected vector of dimension {self.dim}, got {arr.shape[1]}")
        self.index.add(arr)
        self.id_to_idx[item_id] = len(self.idx_to_id)
        self.idx_to_id.append(item_id)
        if self.path:
            self.save(self.path)

    def save(self, path: str | None = None) -> None:
        """Persist the FAISS index and metadata to ``path``."""
        path = path or self.path
        if path is None:
            return
        if self.use_gpu and self.gpu_resources is not None:
            cpu_index = faiss.index_gpu_to_cpu(self.index)
        else:
            cpu_index = self.index
        faiss.write_index(cpu_index, path)
        with open(path + ".json", "w", encoding="utf-8") as f:
            json.dump(self.idx_to_id, f)

    def load(self, path: str | None = None) -> None:
        """Load a FAISS index and metadata from ``path``."""
        path = path or self.path
        if path is None:
            return
        self.index = faiss.read_index(path)
        try:
            with open(path + ".json", "r", encoding="utf-8") as f:
                self.idx_to_id = json.load(f)
        except FileNotFoundError:
            self.idx_to_id = []
        self.id_to_idx = {v: i for i, v in enumerate(self.idx_to_id)}
        self.dim = self.index.d
        if self.use_gpu:
            try:
                self.gpu_resources = faiss.StandardGpuResources()
                self.index = faiss.index_cpu_to_gpu(self.gpu_resources, 0, self.index)
            except AttributeError:
                pass

    def close(self) -> None:
        """Save index data to disk."""
        if self.path:
            self.save(self.path)

    def query(self, vector: List[float], k: int = 5) -> List[str]:
        if not self.idx_to_id:
            return []
        arr = np.asarray(vector, dtype="float32").reshape(1, -1)
        if arr.shape[1] != self.dim:
            raise ValueError(f"Expected vector of dimension {self.dim}, got {arr.shape[1]}")
        _, indices = self.index.search(arr, min(k, len(self.idx_to_id)))
        return [self.idx_to_id[i] for i in indices[0] if i != -1]

    def save(self, path: str) -> None:
        """Persist the FAISS index and id mapping to ``path``."""
        index = self.index
        # ``write_index`` only operates on CPU indexes.
        if self.gpu_resources is not None:
            index = faiss.index_gpu_to_cpu(index)
        faiss.write_index(index, path)
        with open(f"{path}.json", "w", encoding="utf-8") as f:
            import json

            json.dump(self.idx_to_id, f)

    @classmethod
    def load(cls, path: str, *, use_gpu: bool | None = None) -> "VectorStore":
        """Load a previously saved index from ``path``."""
        index = faiss.read_index(path)
        dim = index.d
        store = cls(dim=dim, use_gpu=use_gpu)
        if store.gpu_resources is not None:
            index = faiss.index_cpu_to_gpu(store.gpu_resources, 0, index)
        store.index = index
        with open(f"{path}.json", "r", encoding="utf-8") as f:
            import json

            store.idx_to_id = json.load(f)
        store.id_to_idx = {item_id: i for i, item_id in enumerate(store.idx_to_id)}
        return store


class VectorStoreListener(GraphListener):
    """GraphListener that indexes embeddings from node attributes."""

    def __init__(self, store: VectorStore) -> None:
        self.store = store

    def on_node_created(self, node_id: str, attributes: Dict[str, Any]) -> None:
        emb = attributes.get("embedding")
        if isinstance(emb, list):
            self.store.add(node_id, emb)

    def on_node_updated(self, node_id: str, attributes: Dict[str, Any]) -> None:
        emb = attributes.get("embedding")
        if isinstance(emb, list):
            self.store.add(node_id, emb)

    def on_edge_created(self, source_node_id: str, target_node_id: str, label: str) -> None:
        pass

    def on_edge_deleted(self, source_node_id: str, target_node_id: str, label: str) -> None:
        pass


def create_default_store() -> VectorStore:
    """Instantiate a :class:`VectorStore` using ``ume.config.settings``."""
    return VectorStore(
        dim=settings.UME_VECTOR_DIM,
        use_gpu=settings.UME_VECTOR_USE_GPU,
        path=settings.UME_VECTOR_INDEX,
    )<|MERGE_RESOLUTION|>--- conflicted
+++ resolved
@@ -25,7 +25,6 @@
 
         if use_gpu is None:
             use_gpu = settings.UME_VECTOR_USE_GPU
-<<<<<<< HEAD
 
         self.index = faiss.IndexFlatL2(dim)
         if use_gpu:
@@ -38,24 +37,7 @@
             except AttributeError:
                 # FAISS was compiled without GPU support
                 pass
-=======
-        self.use_gpu = use_gpu
 
-        if os.path.exists(self.path):
-            self.load(self.path)
-        else:
-            self.dim = dim
-            self.index = faiss.IndexFlatL2(self.dim)
-            if self.use_gpu:
-                try:
-                    self.gpu_resources = faiss.StandardGpuResources()
-                    self.index = faiss.index_cpu_to_gpu(
-                        self.gpu_resources, 0, self.index
-                    )
-                except AttributeError:
-                    # FAISS was compiled without GPU support
-                    pass
->>>>>>> e318f93b
 
     def add(self, item_id: str, vector: List[float]) -> None:
         arr = np.asarray(vector, dtype="float32").reshape(1, -1)
