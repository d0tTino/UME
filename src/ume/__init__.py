--- conflicted
+++ resolved
@@ -47,12 +47,8 @@
     "temporal_node_counts",
     "api_app",
     "validate_event_dict",
-<<<<<<< HEAD
     "PolicyViolationError",
     "AlignmentPlugin",
     "register_plugin",
     "get_plugins",
-=======
-    "UMEClient",
->>>>>>> 48104f58
 ]
