"""Universal Memory Engine (UME) core package."""

# ruff: noqa: E402

import importlib  # noqa: E402
import os  # noqa: E402
import sys  # noqa: E402
import types  # noqa: E402
from types import SimpleNamespace

def _make_stub(name: str) -> types.ModuleType:
    stub = types.ModuleType(name)
    return stub

os.environ.setdefault("UME_AUDIT_SIGNING_KEY", "stub")
try:  # Expose config for tests as early as possible
    config = importlib.import_module(".config", __name__)
    Settings = config.Settings
    setattr(sys.modules[__name__], "config", config)
except Exception:  # pragma: no cover - allow import without environment setup
    stub = _make_stub("ume.config")
    sys.modules["ume.config"] = stub
    stub.settings = SimpleNamespace(  # type: ignore[attr-defined]
        UME_DB_PATH="ume_graph.db",
        UME_SNAPSHOT_PATH="ume_snapshot.json",
        UME_AUDIT_LOG_PATH="/tmp/audit.log",
        UME_AUDIT_SIGNING_KEY="stub",
        UME_AGENT_ID="SYSTEM",
        UME_EMBED_MODEL="all-MiniLM-L6-v2",
        UME_CLI_DB="ume_graph.db",
        UME_ROLE=None,
        UME_API_ROLE=None,
        UME_RATE_LIMIT_REDIS=None,
        UME_LOG_LEVEL="INFO",
        UME_LOG_JSON=False,
        UME_GRAPH_RETENTION_DAYS=30,
        UME_RELIABILITY_THRESHOLD=0.5,
        WATCH_PATHS=["."],
        DAG_RESOURCES={"cpu": 1, "io": 1},
        UME_VECTOR_DIM=0,
        UME_VECTOR_INDEX="vectors.faiss",
        UME_VECTOR_USE_GPU=False,
        UME_VECTOR_GPU_MEM_MB=256,
        UME_VECTOR_MAX_AGE_DAYS=90,
        NEO4J_URI="bolt://localhost:7687",
        NEO4J_USER="neo4j",
        NEO4J_PASSWORD="password",  # pragma: allowlist secret
        KAFKA_BOOTSTRAP_SERVERS="localhost:9092",
        KAFKA_RAW_EVENTS_TOPIC="ume-raw-events",
        KAFKA_CLEAN_EVENTS_TOPIC="ume-clean-events",
        KAFKA_QUARANTINE_TOPIC="ume-quarantine-events",
        KAFKA_EDGE_TOPIC="ume_edges",
        KAFKA_NODE_TOPIC="ume_nodes",
        KAFKA_GROUP_ID="ume_client_group",
        KAFKA_PRIVACY_AGENT_GROUP_ID="ume-privacy-agent-group",
        KAFKA_PRODUCER_BATCH_SIZE=10,
        UME_OAUTH_USERNAME="ume",
        UME_OAUTH_PASSWORD="password",  # pragma: allowlist secret
        UME_OAUTH_ROLE="AnalyticsAgent",
        UME_OAUTH_TTL=3600,
        UME_API_TOKEN=None,
        OPA_URL=None,
        OPA_TOKEN=None,
        UME_OTLP_ENDPOINT=None,
        LLM_FERRY_API_URL="https://example.com/api",
        LLM_FERRY_API_KEY="",
        TWITTER_BEARER_TOKEN=None,
        ANGEL_BRIDGE_LOOKBACK_HOURS=24,
    )
    class _StubSettings:
        pass
    Settings = _StubSettings
    stub.Settings = _StubSettings  # type: ignore[attr-defined]
    config = stub
    setattr(sys.modules[__name__], "config", stub)


from .event import Event, EventType, parse_event, EventError
from .graph import MockGraph
from .persistent_graph import PersistentGraph
from .neo4j_graph import Neo4jGraph
from .auto_snapshot import (
    enable_periodic_snapshot,
    disable_periodic_snapshot,
    enable_snapshot_autosave_and_restore,
)
from .retention import start_retention_scheduler, stop_retention_scheduler
from .memory_aging import start_memory_aging_scheduler, stop_memory_aging_scheduler
from .graph_adapter import IGraphAdapter
from .rbac_adapter import RoleBasedGraphAdapter, AccessDeniedError
from .plugins.alignment import PolicyViolationError
from .processing import apply_event_to_graph, ProcessingError
from .audit import log_audit_entry, get_audit_entries
from .snapshot import (
    snapshot_graph_to_file,
    load_graph_from_file,
    load_graph_into_existing,
    SnapshotError,
)
from .schema_utils import validate_event_dict
from .graph_schema import GraphSchema, load_default_schema
from .schema_manager import GraphSchemaManager, DEFAULT_SCHEMA_MANAGER
<<<<<<< HEAD
=======
from .config import Settings
from . import vector_store  # Make submodule available as attribute
from . import config  # Make submodule available as attribute
>>>>>>> 6acda1c8
from .utils import ssl_config
from .memory import EpisodicMemory, SemanticMemory
from typing import TYPE_CHECKING

if TYPE_CHECKING:  # pragma: no cover - used for type hints only
    from .vector_store import VectorStore, VectorStoreListener, create_default_store
else:  # pragma: no cover - optional dependency
    try:
        from .vector_store import VectorStore, VectorStoreListener, create_default_store
    except Exception:
        vector_stub = types.ModuleType("ume.vector_store")

        class VectorStore:
            def __init__(self, *_: object, **__: object) -> None:
                raise ImportError("faiss is required for VectorStore")

        class VectorStoreListener:
            def __init__(self, *_: object, **__: object) -> None:
                raise ImportError("faiss is required for VectorStoreListener")

        def create_default_store(*_: object, **__: object) -> None:
            raise ImportError("faiss is required for create_default_store")

        vector_stub.VectorStore = VectorStore
        vector_stub.VectorStoreListener = VectorStoreListener
        vector_stub.create_default_store = create_default_store
        sys.modules[__name__ + ".vector_store"] = vector_stub
        setattr(sys.modules[__name__], "vector_store", vector_stub)


from .llm_ferry import LLMFerry
from .dag_executor import DAGExecutor, Task
from .agent_orchestrator import (
    AgentOrchestrator,
    Supervisor,
    Critic,
    AgentTask,
    MessageEnvelope,
    ReflectionAgent,
)
from .dag_service import DAGService
from .resource_scheduler import ResourceScheduler, ScheduledTask

try:
    api = importlib.import_module('.api', __name__)
except Exception:
    api = None  # type: ignore[assignment]
from .reliability import score_text, filter_low_confidence  # noqa: E402
from ._internal.listeners import register_listener  # noqa: E402

try:  # Optional dependency
    from .embedding import generate_embedding
    _EMBEDDINGS_AVAILABLE = True
except Exception:  # pragma: no cover - optional import
    _EMBEDDINGS_AVAILABLE = False

    def generate_embedding(text: str) -> list[float]:
        raise ImportError("sentence-transformers is required to generate embeddings")

if _EMBEDDINGS_AVAILABLE:
    from .ontology import OntologyListener, configure_ontology_graph
    _ONTOLOGY_LISTENER = OntologyListener()
    register_listener(_ONTOLOGY_LISTENER)


__all__ = [
    "Event",
    "EventType",
    "parse_event",
    "EventError",
    "MockGraph",
    "PersistentGraph",
    "Neo4jGraph",
    "IGraphAdapter",
    "RoleBasedGraphAdapter",
    "AccessDeniedError",
    "apply_event_to_graph",
    "ProcessingError",
    "snapshot_graph_to_file",
    "load_graph_from_file",
    "load_graph_into_existing",
    "SnapshotError",
    "enable_snapshot_autosave_and_restore",
    "enable_periodic_snapshot",
    "disable_periodic_snapshot",
    "start_retention_scheduler",
    "stop_retention_scheduler",
    "start_memory_aging_scheduler",
    "stop_memory_aging_scheduler",
    "validate_event_dict",
    "GraphSchema",
    "load_default_schema",
    "GraphSchemaManager",
    "DEFAULT_SCHEMA_MANAGER",
    "PolicyViolationError",
    "Settings",
    "config",
    "vector_store",
    "log_audit_entry",
    "get_audit_entries",
    "ssl_config",
    "VectorStore",
    "VectorStoreListener",
    "create_default_store",

    "EpisodicMemory",
    "SemanticMemory",

    "LLMFerry",

    "score_text",
    "filter_low_confidence",

    "generate_embedding",
    "configure_ontology_graph",
    "OntologyListener",
    "AgentTask",
    "AgentOrchestrator",
    "Supervisor",
    "Critic",
    "MessageEnvelope",
    "ReflectionAgent",
    "Task",
    "DAGExecutor",
    "DAGService",
    "ResourceScheduler",
    "ScheduledTask",
    "TweetBot",
    "ResourceScheduler",
    "ScheduledTask",

    # Submodules
    "audit",
    "config",
    "persistent_graph",
    "plugins",
    "grpc_service",
    "vector_store",
    "api",

]

# Lazily import selected submodules on first access to avoid import-time side
# effects when environment variables are not yet configured.
_KNOWN_SUBMODULES = {
    "audit",
    "config",
    "persistent_graph",
    "plugins",
    "grpc_service",
    "vector_store",
    "api",
}

def __getattr__(name: str) -> object:  # pragma: no cover - thin wrapper
    if name in _KNOWN_SUBMODULES:
        from importlib import import_module

        module = import_module(f"{__name__}.{name}")
        globals()[name] = module
        return module
    raise AttributeError(name)<|MERGE_RESOLUTION|>--- conflicted
+++ resolved
@@ -100,12 +100,6 @@
 from .schema_utils import validate_event_dict
 from .graph_schema import GraphSchema, load_default_schema
 from .schema_manager import GraphSchemaManager, DEFAULT_SCHEMA_MANAGER
-<<<<<<< HEAD
-=======
-from .config import Settings
-from . import vector_store  # Make submodule available as attribute
-from . import config  # Make submodule available as attribute
->>>>>>> 6acda1c8
 from .utils import ssl_config
 from .memory import EpisodicMemory, SemanticMemory
 from typing import TYPE_CHECKING
