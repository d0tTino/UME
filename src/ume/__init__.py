"""Universal Memory Engine (UME) core package."""

from .event import Event, EventType, parse_event, EventError
from .graph import MockGraph
from .persistent_graph import PersistentGraph
from .neo4j_graph import Neo4jGraph
from .auto_snapshot import (
    enable_periodic_snapshot,
    enable_snapshot_autosave_and_restore,
)
from .graph_adapter import IGraphAdapter
from .rbac_adapter import RoleBasedGraphAdapter, AccessDeniedError
from .query import Neo4jQueryEngine
from .plugins.alignment import PolicyViolationError
from .audit import log_audit_entry, get_audit_entries
from .analytics import shortest_path, find_communities, temporal_node_counts
from .api import app as api_app
from .processing import apply_event_to_graph, ProcessingError
from .listeners import (
    GraphListener,
    register_listener,
    unregister_listener,
)

from .snapshot import (
    snapshot_graph_to_file,
    load_graph_from_file,
    load_graph_into_existing,
    SnapshotError,
)
from .schema_utils import validate_event_dict
from .stream_processor import app as stream_app
from .plugins.alignment import PolicyViolationError
from .audit import log_audit_entry, get_audit_entries

__all__ = [
    "Event",
    "EventType",
    "parse_event",
    "EventError",
    "MockGraph",
    "PersistentGraph",
    "Neo4jGraph",
    "IGraphAdapter",
    "RoleBasedGraphAdapter",
    "AccessDeniedError",
    "apply_event_to_graph",
    "ProcessingError",
    "snapshot_graph_to_file",
    "load_graph_from_file",
    "load_graph_into_existing",
    "SnapshotError",
    "enable_snapshot_autosave_and_restore",
    "enable_periodic_snapshot",
    "Neo4jQueryEngine",
    "shortest_path",
    "find_communities",
    "temporal_node_counts",
    "api_app",
    "validate_event_dict",
    "PolicyViolationError",
    "GraphListener",
    "register_listener",
    "unregister_listener",
<<<<<<< HEAD
    "PolicyViolationError",
=======
>>>>>>> 930c78c1
    "log_audit_entry",
    "get_audit_entries",
]
<|MERGE_RESOLUTION|>--- conflicted
+++ resolved
@@ -62,10 +62,7 @@
     "GraphListener",
     "register_listener",
     "unregister_listener",
-<<<<<<< HEAD
     "PolicyViolationError",
-=======
->>>>>>> 930c78c1
     "log_audit_entry",
     "get_audit_entries",
 ]
