--- conflicted
+++ resolved
@@ -49,12 +49,7 @@
 from .llm_ferry import LLMFerry
 from .dag_executor import DAGExecutor, Task
 from .dag_service import DAGService
-<<<<<<< HEAD
 from .reliability import score_text, filter_low_confidence
-=======
-from .ontology import build_concept_graph, update_concept_graph_for_node
->>>>>>> f9c86251
-
 
 try:  # Optional dependency
     from .embedding import generate_embedding
