"""Universal Memory Engine (UME) core package."""

# ruff: noqa: E402

import importlib  # noqa: E402
import os  # noqa: E402
import sys  # noqa: E402
import types  # noqa: E402
from types import SimpleNamespace

def _make_stub(name: str) -> types.ModuleType:
    stub = types.ModuleType(name)
    return stub

os.environ.setdefault("UME_AUDIT_SIGNING_KEY", "stub")
try:  # Expose config for tests as early as possible
    config = importlib.import_module(".config", __name__)
    Settings = config.Settings
    setattr(sys.modules[__name__], "config", config)
except Exception:  # pragma: no cover - allow import without environment setup
    stub = _make_stub("ume.config")
    sys.modules["ume.config"] = stub
    stub.settings = SimpleNamespace(  # type: ignore[attr-defined]
        UME_DB_PATH="ume_graph.db",
        UME_SNAPSHOT_PATH="ume_snapshot.json",
        UME_AUDIT_LOG_PATH="/tmp/audit.log",
        UME_AUDIT_SIGNING_KEY="stub",
        UME_CONSENT_LEDGER_PATH="consent_ledger.db",
        UME_AGENT_ID="SYSTEM",
        UME_EMBED_MODEL="all-MiniLM-L6-v2",
        UME_CLI_DB="ume_graph.db",
        UME_ROLE=None,
        UME_API_ROLE=None,
        UME_RATE_LIMIT_REDIS=None,
        UME_LOG_LEVEL="INFO",
        UME_LOG_JSON=False,
        UME_GRAPH_RETENTION_DAYS=30,
        UME_RELIABILITY_THRESHOLD=0.5,
        WATCH_PATHS=["."],
        DAG_RESOURCES={"cpu": 1, "io": 1},
        UME_VALUE_STORE_PATH=None,
        UME_VECTOR_DIM=0,
        UME_VECTOR_INDEX="vectors.faiss",
        UME_VECTOR_USE_GPU=False,
        UME_VECTOR_GPU_MEM_MB=256,
        UME_VECTOR_MAX_AGE_DAYS=90,
        NEO4J_URI="bolt://localhost:7687",
        NEO4J_USER="neo4j",
        NEO4J_PASSWORD="password",  # pragma: allowlist secret
        KAFKA_BOOTSTRAP_SERVERS="localhost:9092",
        KAFKA_RAW_EVENTS_TOPIC="ume-raw-events",
        KAFKA_CLEAN_EVENTS_TOPIC="ume-clean-events",
        KAFKA_QUARANTINE_TOPIC="ume-quarantine-events",
        KAFKA_EDGE_TOPIC="ume_edges",
        KAFKA_NODE_TOPIC="ume_nodes",
        KAFKA_GROUP_ID="ume_client_group",
        KAFKA_PRIVACY_AGENT_GROUP_ID="ume-privacy-agent-group",
        KAFKA_PRODUCER_BATCH_SIZE=10,
        UME_OAUTH_USERNAME="ume",
        UME_OAUTH_PASSWORD="password",  # pragma: allowlist secret
        UME_OAUTH_ROLE="AnalyticsAgent",
        UME_OAUTH_TTL=3600,
        UME_API_TOKEN=None,
        OPA_URL=None,
        OPA_TOKEN=None,
        UME_OTLP_ENDPOINT=None,
        LLM_FERRY_API_URL="https://example.com/api",
        LLM_FERRY_API_KEY="",
        TWITTER_BEARER_TOKEN=None,
        ANGEL_BRIDGE_LOOKBACK_HOURS=24,
    )
    class _StubSettings:
        pass
    Settings = _StubSettings
    stub.Settings = _StubSettings  # type: ignore[attr-defined]
    config = stub
    setattr(sys.modules[__name__], "config", stub)


from .event import Event, EventType, parse_event, EventError
from .graph import MockGraph
from .persistent_graph import PersistentGraph
from .neo4j_graph import Neo4jGraph
from .auto_snapshot import (
    enable_periodic_snapshot,
    disable_periodic_snapshot,
    enable_snapshot_autosave_and_restore,
)
from .retention import start_retention_scheduler, stop_retention_scheduler
from .memory_aging import start_memory_aging_scheduler, stop_memory_aging_scheduler
from .graph_adapter import IGraphAdapter
from .rbac_adapter import RoleBasedGraphAdapter, AccessDeniedError
from .plugins.alignment import PolicyViolationError
from .processing import apply_event_to_graph, ProcessingError
from .audit import log_audit_entry, get_audit_entries
from .snapshot import (
    snapshot_graph_to_file,
    load_graph_from_file,
    load_graph_into_existing,
    SnapshotError,
)
from .schema_utils import validate_event_dict
from .graph_schema import GraphSchema, load_default_schema
from .schema_manager import GraphSchemaManager, DEFAULT_SCHEMA_MANAGER
from .utils import ssl_config
from .memory import EpisodicMemory, SemanticMemory
from typing import TYPE_CHECKING

if TYPE_CHECKING:  # pragma: no cover - used for type hints only
    from .vector_store import VectorStore, VectorStoreListener, create_default_store
else:  # pragma: no cover - optional dependency
    try:
        from .vector_store import VectorStore, VectorStoreListener, create_default_store
    except Exception:
        vector_stub = types.ModuleType("ume.vector_store")

        class VectorStore:
            def __init__(self, *_: object, **__: object) -> None:
                raise ImportError("faiss is required for VectorStore")

        class VectorStoreListener:
            def __init__(self, *_: object, **__: object) -> None:
                raise ImportError("faiss is required for VectorStoreListener")

        def create_default_store(*_: object, **__: object) -> None:
            raise ImportError("faiss is required for create_default_store")

        vector_stub.VectorStore = VectorStore
        vector_stub.VectorStoreListener = VectorStoreListener
        vector_stub.create_default_store = create_default_store
        sys.modules[__name__ + ".vector_store"] = vector_stub
        setattr(sys.modules[__name__], "vector_store", vector_stub)


from .llm_ferry import LLMFerry
from .dag_executor import DAGExecutor, Task
from .agent_orchestrator import (
    AgentOrchestrator,
    Supervisor,
    Critic,
    AgentTask,
    ReflectionAgent,
)
<<<<<<< HEAD
from .message_bus import MessageEnvelope
=======
from .value_overseer import ValueOverseer
>>>>>>> 2c6884fa
from .dag_service import DAGService
from .resource_scheduler import ResourceScheduler, ScheduledTask

try:
    api = importlib.import_module('.api', __name__)
except Exception:
    api = None  # type: ignore[assignment]
from .reliability import score_text, filter_low_confidence  # noqa: E402
from ._internal.listeners import register_listener  # noqa: E402

try:  # Optional dependency
    from .embedding import generate_embedding
    _EMBEDDINGS_AVAILABLE = True
except Exception:  # pragma: no cover - optional import
    _EMBEDDINGS_AVAILABLE = False

    def generate_embedding(text: str) -> list[float]:
        raise ImportError("sentence-transformers is required to generate embeddings")

if _EMBEDDINGS_AVAILABLE:
    from .ontology import OntologyListener, configure_ontology_graph
    _ONTOLOGY_LISTENER = OntologyListener()
    register_listener(_ONTOLOGY_LISTENER)


__all__ = [
    "Event",
    "EventType",
    "parse_event",
    "EventError",
    "MockGraph",
    "PersistentGraph",
    "Neo4jGraph",
    "IGraphAdapter",
    "RoleBasedGraphAdapter",
    "AccessDeniedError",
    "apply_event_to_graph",
    "ProcessingError",
    "snapshot_graph_to_file",
    "load_graph_from_file",
    "load_graph_into_existing",
    "SnapshotError",
    "enable_snapshot_autosave_and_restore",
    "enable_periodic_snapshot",
    "disable_periodic_snapshot",
    "start_retention_scheduler",
    "stop_retention_scheduler",
    "start_memory_aging_scheduler",
    "stop_memory_aging_scheduler",
    "validate_event_dict",
    "GraphSchema",
    "load_default_schema",
    "GraphSchemaManager",
    "DEFAULT_SCHEMA_MANAGER",
    "PolicyViolationError",
    "Settings",
    "config",
    "vector_store",
    "log_audit_entry",
    "get_audit_entries",
    "ssl_config",
    "VectorStore",
    "VectorStoreListener",
    "create_default_store",

    "EpisodicMemory",
    "SemanticMemory",

    "LLMFerry",

    "score_text",
    "filter_low_confidence",

    "generate_embedding",
    "configure_ontology_graph",
    "OntologyListener",
    "AgentTask",
    "AgentOrchestrator",
    "Supervisor",
    "Critic",
    "Overseer",
    "MessageEnvelope",
    "ReflectionAgent",
    "ValueOverseer",
    "Task",
    "DAGExecutor",
    "DAGService",
    "ResourceScheduler",
    "ScheduledTask",
    "TweetBot",
    "ResourceScheduler",
    "ScheduledTask",

    # Submodules
    "audit",
    "config",
    "persistent_graph",
    "plugins",
    "grpc_service",
    "vector_store",
    "api",

]

# Lazily import selected submodules on first access to avoid import-time side
# effects when environment variables are not yet configured.
_KNOWN_SUBMODULES = {
    "audit",
    "config",
    "persistent_graph",
    "plugins",
    "grpc_service",
    "vector_store",
    "api",
}

def __getattr__(name: str) -> object:  # pragma: no cover - thin wrapper
    if name in _KNOWN_SUBMODULES:
        from importlib import import_module

        module = import_module(f"{__name__}.{name}")
        globals()[name] = module
        return module
    raise AttributeError(name)<|MERGE_RESOLUTION|>--- conflicted
+++ resolved
@@ -141,11 +141,8 @@
     AgentTask,
     ReflectionAgent,
 )
-<<<<<<< HEAD
 from .message_bus import MessageEnvelope
-=======
-from .value_overseer import ValueOverseer
->>>>>>> 2c6884fa
+
 from .dag_service import DAGService
 from .resource_scheduler import ResourceScheduler, ScheduledTask
 
