"""Universal Memory Engine (UME) core package."""

from .event import Event, EventType, parse_event, EventError
from .graph import MockGraph
from .persistent_graph import PersistentGraph
from .neo4j_graph import Neo4jGraph
from .auto_snapshot import (
    enable_periodic_snapshot,
    enable_snapshot_autosave_and_restore,
)
from .graph_adapter import IGraphAdapter
from .rbac_adapter import RoleBasedGraphAdapter, AccessDeniedError
from .plugins.alignment import PolicyViolationError
from .processing import apply_event_to_graph, ProcessingError
from .audit import log_audit_entry, get_audit_entries
from .snapshot import (
    snapshot_graph_to_file,
    load_graph_from_file,
    load_graph_into_existing,
    SnapshotError,
)
from .schema_utils import validate_event_dict
from .graph_schema import GraphSchema, load_default_schema
from .schema_manager import GraphSchemaManager, DEFAULT_SCHEMA_MANAGER
from .config import Settings
from .utils import ssl_config
<<<<<<< HEAD
from typing import TYPE_CHECKING, Any

if TYPE_CHECKING:  # pragma: no cover - used for type hints only
    from .vector_store import VectorStore, VectorStoreListener, create_default_store
else:  # pragma: no cover - optional dependency
    try:
        from .vector_store import VectorStore, VectorStoreListener, create_default_store
    except Exception:
        class VectorStore:
            def __init__(self, *_: Any, **__: Any) -> None:
                raise ImportError("faiss is required for VectorStore")

        class VectorStoreListener:
            def __init__(self, *_: Any, **__: Any) -> None:
                raise ImportError("faiss is required for VectorStoreListener")

        def create_default_store(*_: Any, **__: Any) -> None:
            raise ImportError("faiss is required for create_default_store")
=======
from .vector_store import VectorStore, VectorStoreListener
from .factories import create_graph_adapter, create_vector_store
>>>>>>> 0bb6b9c5

from .llm_ferry import LLMFerry
from .dag_executor import DAGExecutor, Task


try:  # Optional dependency
    from .embedding import generate_embedding
except Exception:  # pragma: no cover - optional import
    def generate_embedding(text: str) -> list[float]:
        raise ImportError("sentence-transformers is required to generate embeddings")


__all__ = [
    "Event",
    "EventType",
    "parse_event",
    "EventError",
    "MockGraph",
    "PersistentGraph",
    "Neo4jGraph",
    "IGraphAdapter",
    "RoleBasedGraphAdapter",
    "AccessDeniedError",
    "apply_event_to_graph",
    "ProcessingError",
    "snapshot_graph_to_file",
    "load_graph_from_file",
    "load_graph_into_existing",
    "SnapshotError",
    "enable_snapshot_autosave_and_restore",
    "enable_periodic_snapshot",
    "validate_event_dict",
    "GraphSchema",
    "load_default_schema",
    "GraphSchemaManager",
    "DEFAULT_SCHEMA_MANAGER",
    "PolicyViolationError",
    "Settings",
    "log_audit_entry",
    "get_audit_entries",
    "ssl_config",
    "VectorStore",
    "VectorStoreListener",
<<<<<<< HEAD
    "create_default_store",
=======
    "create_graph_adapter",
    "create_vector_store",
>>>>>>> 0bb6b9c5
    "LLMFerry",

    "generate_embedding",
    "Task",
    "DAGExecutor",
]<|MERGE_RESOLUTION|>--- conflicted
+++ resolved
@@ -24,7 +24,6 @@
 from .schema_manager import GraphSchemaManager, DEFAULT_SCHEMA_MANAGER
 from .config import Settings
 from .utils import ssl_config
-<<<<<<< HEAD
 from typing import TYPE_CHECKING, Any
 
 if TYPE_CHECKING:  # pragma: no cover - used for type hints only
@@ -43,10 +42,7 @@
 
         def create_default_store(*_: Any, **__: Any) -> None:
             raise ImportError("faiss is required for create_default_store")
-=======
-from .vector_store import VectorStore, VectorStoreListener
-from .factories import create_graph_adapter, create_vector_store
->>>>>>> 0bb6b9c5
+
 
 from .llm_ferry import LLMFerry
 from .dag_executor import DAGExecutor, Task
@@ -90,12 +86,8 @@
     "ssl_config",
     "VectorStore",
     "VectorStoreListener",
-<<<<<<< HEAD
     "create_default_store",
-=======
-    "create_graph_adapter",
-    "create_vector_store",
->>>>>>> 0bb6b9c5
+
     "LLMFerry",
 
     "generate_embedding",
