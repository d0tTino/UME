"""Backward compatibility wrapper for :mod:`ume.pipeline.privacy_agent`."""
<<<<<<< HEAD
from __future__ import annotations

from .pipeline.privacy_agent import *  # noqa: F401,F403
from .pipeline.privacy_agent import run_privacy_agent
=======

from __future__ import annotations

import json
import logging
from typing import Any, Dict, Tuple, List, cast
from .utils import ssl_config
from .logging_utils import configure_logging

from confluent_kafka import Consumer, Producer, KafkaException, KafkaError
from presidio_analyzer import AnalyzerEngine
from presidio_anonymizer import AnonymizerEngine
from jsonschema import ValidationError

from .config import settings
from .schema_utils import validate_event_dict
from .audit import log_audit_entry


configure_logging()
logger = logging.getLogger(__name__)


BOOTSTRAP_SERVERS = settings.KAFKA_BOOTSTRAP_SERVERS
RAW_TOPIC = settings.KAFKA_RAW_EVENTS_TOPIC
CLEAN_TOPIC = settings.KAFKA_CLEAN_EVENTS_TOPIC
QUARANTINE_TOPIC = settings.KAFKA_QUARANTINE_TOPIC
GROUP_ID = settings.KAFKA_PRIVACY_AGENT_GROUP_ID
BATCH_SIZE = settings.KAFKA_PRODUCER_BATCH_SIZE

# Initialize Presidio engines
_ANALYZER = AnalyzerEngine()
_ANONYMIZER = AnonymizerEngine()


def redact_event_payload(
    payload_dict: Dict[str, object],
) -> Tuple[Dict[str, object], bool]:
    """Redact PII from a payload dict using Presidio.

    Returns a tuple of (redacted_payload, was_redacted).
    """
    text = json.dumps(payload_dict)
    results = _ANALYZER.analyze(text=text, language="en")
    if not results:
        return payload_dict, False

    anonymized = _ANONYMIZER.anonymize(
        text=text, analyzer_results=cast(List[Any], results)
    )
    try:
        new_payload = json.loads(anonymized.text)
    except json.JSONDecodeError:
        # Fall back to returning original if structure broke
        return payload_dict, False

    return new_payload, True


def run_privacy_agent() -> None:
    """Consume raw events, redact payloads, and produce sanitized versions."""
    consumer_conf = {
        "bootstrap.servers": BOOTSTRAP_SERVERS,
        "group.id": GROUP_ID,
        "auto.offset.reset": "earliest",
    }
    consumer_conf.update(ssl_config())
    consumer = Consumer(consumer_conf)
    consumer.subscribe([RAW_TOPIC])

    producer_conf = {"bootstrap.servers": BOOTSTRAP_SERVERS}
    producer_conf.update(ssl_config())
    producer = Producer(producer_conf)

    logger.info("Privacy agent started, listening on %s", RAW_TOPIC)

    pending = 0
    try:
        while True:
            msg = consumer.poll(timeout=1.0)
            if msg is None:
                continue
            if msg.error():
                if msg.error().code() != KafkaError._PARTITION_EOF:
                    logger.error("Kafka error: %s", msg.error())
                continue

            try:
                data = json.loads(msg.value().decode("utf-8"))
                validate_event_dict(data)
            except (json.JSONDecodeError, ValidationError) as exc:
                logger.error("Invalid event received: %s", exc)
                continue

            original_payload = data.get("payload", {})
            redacted_payload, was_redacted = redact_event_payload(original_payload)
            data["payload"] = redacted_payload

            try:
                producer.produce(CLEAN_TOPIC, value=json.dumps(data).encode("utf-8"))
                pending += 1
            except KafkaException as exc:
                logger.error("Failed to produce sanitized event: %s", exc)

            if was_redacted:
                try:
                    producer.produce(
                        QUARANTINE_TOPIC,
                        value=json.dumps({"original": original_payload}).encode(
                            "utf-8"
                        ),
                    )
                    pending += 1
                except KafkaException as exc:
                    logger.error("Failed to produce quarantine event: %s", exc)
                user_id = settings.UME_AGENT_ID
                log_audit_entry(user_id, f"payload_redacted {data.get('event_id')}")
            if pending >= BATCH_SIZE:
                producer.flush()
                pending = 0
    except KeyboardInterrupt:
        logger.info("Privacy agent shutting down")
    finally:
        producer.flush()
        consumer.close()

>>>>>>> 25d1c736

if __name__ == "__main__":  # pragma: no cover - manual execution
    run_privacy_agent()<|MERGE_RESOLUTION|>--- conflicted
+++ resolved
@@ -1,137 +1,9 @@
 """Backward compatibility wrapper for :mod:`ume.pipeline.privacy_agent`."""
-<<<<<<< HEAD
+
 from __future__ import annotations
 
 from .pipeline.privacy_agent import *  # noqa: F401,F403
 from .pipeline.privacy_agent import run_privacy_agent
-=======
-
-from __future__ import annotations
-
-import json
-import logging
-from typing import Any, Dict, Tuple, List, cast
-from .utils import ssl_config
-from .logging_utils import configure_logging
-
-from confluent_kafka import Consumer, Producer, KafkaException, KafkaError
-from presidio_analyzer import AnalyzerEngine
-from presidio_anonymizer import AnonymizerEngine
-from jsonschema import ValidationError
-
-from .config import settings
-from .schema_utils import validate_event_dict
-from .audit import log_audit_entry
-
-
-configure_logging()
-logger = logging.getLogger(__name__)
-
-
-BOOTSTRAP_SERVERS = settings.KAFKA_BOOTSTRAP_SERVERS
-RAW_TOPIC = settings.KAFKA_RAW_EVENTS_TOPIC
-CLEAN_TOPIC = settings.KAFKA_CLEAN_EVENTS_TOPIC
-QUARANTINE_TOPIC = settings.KAFKA_QUARANTINE_TOPIC
-GROUP_ID = settings.KAFKA_PRIVACY_AGENT_GROUP_ID
-BATCH_SIZE = settings.KAFKA_PRODUCER_BATCH_SIZE
-
-# Initialize Presidio engines
-_ANALYZER = AnalyzerEngine()
-_ANONYMIZER = AnonymizerEngine()
-
-
-def redact_event_payload(
-    payload_dict: Dict[str, object],
-) -> Tuple[Dict[str, object], bool]:
-    """Redact PII from a payload dict using Presidio.
-
-    Returns a tuple of (redacted_payload, was_redacted).
-    """
-    text = json.dumps(payload_dict)
-    results = _ANALYZER.analyze(text=text, language="en")
-    if not results:
-        return payload_dict, False
-
-    anonymized = _ANONYMIZER.anonymize(
-        text=text, analyzer_results=cast(List[Any], results)
-    )
-    try:
-        new_payload = json.loads(anonymized.text)
-    except json.JSONDecodeError:
-        # Fall back to returning original if structure broke
-        return payload_dict, False
-
-    return new_payload, True
-
-
-def run_privacy_agent() -> None:
-    """Consume raw events, redact payloads, and produce sanitized versions."""
-    consumer_conf = {
-        "bootstrap.servers": BOOTSTRAP_SERVERS,
-        "group.id": GROUP_ID,
-        "auto.offset.reset": "earliest",
-    }
-    consumer_conf.update(ssl_config())
-    consumer = Consumer(consumer_conf)
-    consumer.subscribe([RAW_TOPIC])
-
-    producer_conf = {"bootstrap.servers": BOOTSTRAP_SERVERS}
-    producer_conf.update(ssl_config())
-    producer = Producer(producer_conf)
-
-    logger.info("Privacy agent started, listening on %s", RAW_TOPIC)
-
-    pending = 0
-    try:
-        while True:
-            msg = consumer.poll(timeout=1.0)
-            if msg is None:
-                continue
-            if msg.error():
-                if msg.error().code() != KafkaError._PARTITION_EOF:
-                    logger.error("Kafka error: %s", msg.error())
-                continue
-
-            try:
-                data = json.loads(msg.value().decode("utf-8"))
-                validate_event_dict(data)
-            except (json.JSONDecodeError, ValidationError) as exc:
-                logger.error("Invalid event received: %s", exc)
-                continue
-
-            original_payload = data.get("payload", {})
-            redacted_payload, was_redacted = redact_event_payload(original_payload)
-            data["payload"] = redacted_payload
-
-            try:
-                producer.produce(CLEAN_TOPIC, value=json.dumps(data).encode("utf-8"))
-                pending += 1
-            except KafkaException as exc:
-                logger.error("Failed to produce sanitized event: %s", exc)
-
-            if was_redacted:
-                try:
-                    producer.produce(
-                        QUARANTINE_TOPIC,
-                        value=json.dumps({"original": original_payload}).encode(
-                            "utf-8"
-                        ),
-                    )
-                    pending += 1
-                except KafkaException as exc:
-                    logger.error("Failed to produce quarantine event: %s", exc)
-                user_id = settings.UME_AGENT_ID
-                log_audit_entry(user_id, f"payload_redacted {data.get('event_id')}")
-            if pending >= BATCH_SIZE:
-                producer.flush()
-                pending = 0
-    except KeyboardInterrupt:
-        logger.info("Privacy agent shutting down")
-    finally:
-        producer.flush()
-        consumer.close()
-
->>>>>>> 25d1c736
 
 if __name__ == "__main__":  # pragma: no cover - manual execution
     run_privacy_agent()