"""HTTP API exposing graph queries and analytics."""

from __future__ import annotations

import os
import logging
import time
from typing import Any, Awaitable, Callable, Dict, List, cast
import asyncio
from collections import defaultdict

try:  # pragma: no cover - optional dependency
    import redis
except Exception:  # pragma: no cover - allow tests without redis installed
    redis = None
from fastapi_limiter import FastAPILimiter
from fastapi_limiter.depends import RateLimiter


from .config import settings
from .logging_utils import configure_logging
from uuid import uuid4
from fastapi import Depends, FastAPI, HTTPException, Query, Request
from fastapi.responses import JSONResponse, Response
from fastapi.security import OAuth2PasswordBearer, OAuth2PasswordRequestForm

from prometheus_client import CONTENT_TYPE_LATEST, generate_latest

from .metrics import REQUEST_COUNT, REQUEST_LATENCY
<<<<<<< HEAD
=======
from sse_starlette.sse import EventSourceResponse

>>>>>>> 12df9c3f
from pydantic import BaseModel

from .analytics import shortest_path
from .reliability import filter_low_confidence
from .audit import get_audit_entries
from .rbac_adapter import RoleBasedGraphAdapter, AccessDeniedError
from .graph_adapter import IGraphAdapter
from .query import Neo4jQueryEngine
from . import VectorStore, create_default_store

logger = logging.getLogger(__name__)


configure_logging()


oauth2_scheme = OAuth2PasswordBearer(tokenUrl="token")
# map token -> (role, expiry)
TOKENS: Dict[str, tuple[str, float]] = {}

app = FastAPI(
    title="UME API",
    version="0.1.0",
    description="HTTP API for the Universal Memory Engine.",
)


class _MemoryRedis:
    def __init__(self) -> None:
        self.counts: dict[str, int] = defaultdict(int)

    async def script_load(self, _: str) -> str:
        return "mem"

    async def evalsha(self, __: str, _k: int, key: str, limit: str, _exp: str) -> int:
        lim = int(limit)
        if self.counts[key] >= lim:
            return 1
        self.counts[key] += 1
        return 0

    async def ping(self) -> None:
        return None

    async def close(self) -> None:
        self.counts.clear()


@app.on_event("startup")
async def _init_limiter() -> None:
    """Initialize rate limiting using Redis or an in-memory fallback."""
    url = os.getenv("UME_RATE_LIMIT_REDIS")
    if url and redis:
        try:
            redis_client = redis.from_url(
                url, encoding="utf-8", decode_responses=True
            )
            await redis_client.ping()
        except Exception:  # pragma: no cover - connection issue
            redis_client = _MemoryRedis()
    else:
        redis_client = _MemoryRedis()
    await FastAPILimiter.init(redis_client)


@app.on_event("shutdown")
def _close_vector_store() -> None:
    """Ensure the configured vector store is properly closed."""
    store = getattr(app.state, "vector_store", None)
    if store is not None and hasattr(store, "close"):
        store.close()


@app.middleware("http")
async def metrics_middleware(
    request: Request, call_next: Callable[[Request], Awaitable[Response]]
) -> Response:
    method = request.method
    path = request.url.path
    start = time.perf_counter()
    try:
        response = await call_next(request)
    except Exception as exc:
        logger.exception("Unhandled exception while processing request", exc_info=exc)
        REQUEST_LATENCY.labels(method=method, path=path).observe(
            time.perf_counter() - start
        )
        REQUEST_COUNT.labels(method=method, path=path, status="500").inc()
        raise
    REQUEST_LATENCY.labels(method=method, path=path).observe(
        time.perf_counter() - start
    )
    REQUEST_COUNT.labels(
        method=method, path=path, status=str(response.status_code)
    ).inc()
    return response


# These can be configured by the embedding application or tests
app.state.query_engine = cast(Any, None)
app.state.graph = cast(Any, None)
try:
    app.state.vector_store = cast(Any, create_default_store())
except ImportError:  # pragma: no cover - optional dependency
    logger.warning("Vector store dependencies missing; continuing without one")
    app.state.vector_store = None


def configure_graph(graph: IGraphAdapter) -> None:
    """Set ``app.state.graph`` applying RBAC if ``UME_API_ROLE`` is defined."""
    role = os.getenv("UME_API_ROLE")
    if role:
        graph = RoleBasedGraphAdapter(graph, role=role)
    app.state.graph = graph


def configure_vector_store(store: VectorStore) -> None:
    """Inject a :class:`VectorStore` instance into the application state.

    If an existing store is configured and it exposes a ``close`` method it will
    be closed prior to assigning the new store. This ensures background flush
    threads are properly shut down.
    """
    existing = getattr(app.state, "vector_store", None)
    if existing is not None and hasattr(existing, "close"):
        try:
            existing.close()
        except Exception as exc:  # pragma: no cover - unexpected failure
            logger.exception("Failed to close existing vector store", exc_info=exc)
    app.state.vector_store = store


@app.exception_handler(AccessDeniedError)
async def access_denied_handler(
    request: Request, exc: AccessDeniedError
) -> JSONResponse:
    return JSONResponse(status_code=403, content={"detail": str(exc)})


class TokenResponse(BaseModel):
    access_token: str
    token_type: str = "bearer"


@app.post("/token")
def issue_token(form_data: OAuth2PasswordRequestForm = Depends()) -> TokenResponse:
    if (
        form_data.username == settings.UME_OAUTH_USERNAME
        and form_data.password == settings.UME_OAUTH_PASSWORD
    ):
        token = str(uuid4())
        expires_at = time.time() + settings.UME_OAUTH_TTL
        TOKENS[token] = (settings.UME_OAUTH_ROLE, expires_at)
        return TokenResponse(access_token=token)
    raise HTTPException(status_code=400, detail="Invalid credentials")


def get_current_role(token: str = Depends(oauth2_scheme)) -> str:
    entry = TOKENS.get(token)
    if entry is None:
        raise HTTPException(status_code=401, detail="Invalid token")
    role, expiry = entry
    if expiry < time.time():
        TOKENS.pop(token, None)
        raise HTTPException(status_code=401, detail="Token expired")
    return role


def require_token(_: str = Depends(oauth2_scheme)) -> None:
    """Dependency that ensures a bearer token is provided."""
    return None


def get_query_engine() -> Neo4jQueryEngine:
    engine = app.state.query_engine
    if engine is None:
        raise HTTPException(status_code=500, detail="Query engine not configured")
    return engine


def get_graph(role: str = Depends(get_current_role)) -> IGraphAdapter:
    graph = app.state.graph
    if graph is None:
        raise HTTPException(status_code=500, detail="Graph not configured")
    if role:
        return RoleBasedGraphAdapter(graph, role=role)
    return graph


def get_vector_store() -> VectorStore:
    store = app.state.vector_store
    if store is None:
        raise HTTPException(status_code=500, detail="Vector store not configured")
    return store


@app.get("/query")
def run_cypher(
    cypher: str,
    _: str = Depends(get_current_role),
    engine: Neo4jQueryEngine = Depends(get_query_engine),
) -> List[Dict[str, Any]]:
    """Execute an arbitrary Cypher query and return the result set."""
    return engine.execute_cypher(cypher)


class ShortestPathRequest(BaseModel):
    source: str
    target: str


class PathRequest(BaseModel):
    source: str
    target: str
    max_depth: int | None = None
    edge_label: str | None = None
    since_timestamp: int | None = None


class SubgraphRequest(BaseModel):
    start: str
    depth: int
    edge_label: str | None = None
    since_timestamp: int | None = None


class NodeCreateRequest(BaseModel):
    id: str
    attributes: Dict[str, Any] | None = None


class NodeUpdateRequest(BaseModel):
    attributes: Dict[str, Any]


class EdgeCreateRequest(BaseModel):
    source: str
    target: str
    label: str


@app.post("/analytics/shortest_path")
def api_shortest_path(
    req: ShortestPathRequest,
    graph: IGraphAdapter = Depends(get_graph),
) -> Dict[str, Any]:
    """Return the shortest path between two nodes."""
    path = shortest_path(graph, req.source, req.target)
    filtered = filter_low_confidence(path, settings.UME_RELIABILITY_THRESHOLD)
    return {"path": filtered}


@app.post("/analytics/path")
def api_constrained_path(
    req: PathRequest,
    graph: IGraphAdapter = Depends(get_graph),
) -> Dict[str, Any]:
    """Find a path subject to optional depth or label constraints."""
    path = graph.constrained_path(
        req.source,
        req.target,
        req.max_depth,
        req.edge_label,
        req.since_timestamp,
    )
    filtered = filter_low_confidence(path, settings.UME_RELIABILITY_THRESHOLD)
    return {"path": filtered}


@app.get("/analytics/path/stream")
async def api_constrained_path_stream(
    source: str = Query(...),
    target: str = Query(...),
    max_depth: int | None = Query(None),
    edge_label: str | None = Query(None),
    since_timestamp: int | None = Query(None),
    _: str = Depends(get_current_role),
    graph: IGraphAdapter = Depends(get_graph),
    __: None = Depends(RateLimiter(times=2, seconds=1)),
) -> EventSourceResponse:
    """Stream path nodes one by one as an SSE feed."""

    async def _gen() -> Any:
        path = graph.constrained_path(
            source, target, max_depth, edge_label, since_timestamp
        )
        filtered = filter_low_confidence(path, settings.UME_RELIABILITY_THRESHOLD)
        for node in filtered:
            yield {"data": node}
            await asyncio.sleep(0)

    return EventSourceResponse(_gen())


@app.post("/analytics/subgraph")
def api_subgraph(
    req: SubgraphRequest,
    graph: IGraphAdapter = Depends(get_graph),
) -> Dict[str, Any]:
    """Extract a subgraph starting from ``start`` to the given ``depth``."""
    sg = graph.extract_subgraph(
        req.start,
        req.depth,
        req.edge_label,
        req.since_timestamp,
    )
    nodes = filter_low_confidence(
        sg.get("nodes", {}).keys(), settings.UME_RELIABILITY_THRESHOLD
    )
    sg["nodes"] = {n: sg["nodes"][n] for n in nodes}
    sg["edges"] = [
        e for e in sg.get("edges", []) if e[0] in sg["nodes"] and e[1] in sg["nodes"]
    ]
    return sg


@app.post("/redact/node/{node_id}")
def api_redact_node(
    node_id: str,
    graph: IGraphAdapter = Depends(get_graph),
) -> Dict[str, Any]:
    """Redact (delete) a node by its ID."""
    graph.redact_node(node_id)
    return {"status": "ok"}


class RedactEdgeRequest(BaseModel):
    source: str
    target: str
    label: str


@app.post("/redact/edge")
def api_redact_edge(
    req: RedactEdgeRequest,
    graph: IGraphAdapter = Depends(get_graph),
) -> Dict[str, Any]:
    """Redact an edge between two nodes."""
    graph.redact_edge(req.source, req.target, req.label)
    return {"status": "ok"}


@app.post("/nodes")
def api_create_node(
    req: NodeCreateRequest,
    graph: IGraphAdapter = Depends(get_graph),
) -> Dict[str, Any]:
    """Create a node with optional attributes."""
    graph.add_node(req.id, req.attributes or {})
    return {"status": "ok"}


@app.patch("/nodes/{node_id}")
def api_update_node(
    node_id: str,
    req: NodeUpdateRequest,
    graph: IGraphAdapter = Depends(get_graph),
) -> Dict[str, Any]:
    """Update attributes of an existing node."""
    graph.update_node(node_id, req.attributes)
    return {"status": "ok"}


@app.delete("/nodes/{node_id}")
def api_delete_node(
    node_id: str,
    graph: IGraphAdapter = Depends(get_graph),
) -> Dict[str, Any]:
    """Remove a node from the graph."""
    graph.redact_node(node_id)
    return {"status": "ok"}


@app.post("/edges")
def api_create_edge(
    req: EdgeCreateRequest,
    graph: IGraphAdapter = Depends(get_graph),
) -> Dict[str, Any]:
    """Create an edge between two nodes."""
    graph.add_edge(req.source, req.target, req.label)
    return {"status": "ok"}


@app.delete("/edges/{source}/{target}/{label}")
def api_delete_edge(
    source: str,
    target: str,
    label: str,
    graph: IGraphAdapter = Depends(get_graph),
) -> Dict[str, Any]:
    """Delete an edge identified by source, target and label."""
    graph.delete_edge(source, target, label)
    return {"status": "ok"}


class VectorAddRequest(BaseModel):
    id: str
    vector: List[float]


@app.post("/vectors")
def api_add_vector(
    req: VectorAddRequest,
    _: str = Depends(get_current_role),
    store: VectorStore = Depends(get_vector_store),
) -> Dict[str, Any]:
    """Store an embedding vector for later similarity search."""
    if len(req.vector) != store.dim:
        raise HTTPException(status_code=400, detail="Invalid vector dimension")
    store.add(req.id, req.vector)
    return {"status": "ok"}


@app.get("/vectors/search")
def api_search_vectors(
    vector: List[float] = Query(...),
    k: int = 5,
    _: str = Depends(get_current_role),
    store: VectorStore = Depends(get_vector_store),
) -> Dict[str, Any]:
    """Find the IDs of the ``k`` nearest vectors to ``vector``."""
    if len(vector) != store.dim:
        raise HTTPException(status_code=400, detail="Invalid vector dimension")
    ids = store.query(vector, k=k)
    return {"ids": ids}


@app.get("/vectors/benchmark")
def api_benchmark_vectors(
    use_gpu: bool = Query(False),
    num_vectors: int = 1000,
    num_queries: int = 100,
    _: str = Depends(get_current_role),
    store: VectorStore = Depends(get_vector_store),
) -> Dict[str, Any]:
    """Run a synthetic benchmark against the vector store."""
    from .benchmarks import benchmark_vector_store

    return benchmark_vector_store(
        use_gpu,
        dim=store.dim,
        num_vectors=num_vectors,
        num_queries=num_queries,
    )


@app.get("/metrics")
def metrics_endpoint(_: str = Depends(get_current_role)) -> Response:
    """Expose Prometheus metrics."""
    data = generate_latest()
    return Response(content=data, media_type=CONTENT_TYPE_LATEST)


@app.get("/metrics/summary")
def metrics_summary(
    _: str = Depends(get_current_role),
    store: VectorStore = Depends(get_vector_store),
) -> Dict[str, Any]:
    """Return a summary of core Prometheus metrics."""
    total_requests = 0.0
    by_status: Dict[str, float] = {}
    for metric in REQUEST_COUNT.collect():
        for s in metric.samples:
            if s.name.endswith("_total"):
                status = s.labels.get("status", "unknown")
                total_requests += s.value
                by_status[status] = by_status.get(status, 0) + s.value

    latency_sum = 0.0
    latency_count = 0.0
    for metric in REQUEST_LATENCY.collect():
        for s in metric.samples:
            if s.name.endswith("_sum"):
                latency_sum += s.value
            elif s.name.endswith("_count"):
                latency_count += s.value
    avg_latency = latency_sum / latency_count if latency_count else 0.0

    index_size = len(getattr(store, "idx_to_id", []))
    return {
        "total_requests": int(total_requests),
        "request_count_by_status": {k: int(v) for k, v in by_status.items()},
        "average_request_latency": avg_latency,
        "vector_index_size": index_size,
    }


@app.get("/dashboard/stats")
def dashboard_stats(
    _: str = Depends(get_current_role),
    graph: IGraphAdapter = Depends(get_graph),
    store: VectorStore = Depends(get_vector_store),
) -> Dict[str, Any]:
    """Return basic graph and vector index statistics for the dashboard."""
    node_count = len(graph.get_all_node_ids())
    edge_count = len(graph.get_all_edges())
    index_size = len(getattr(store, "idx_to_id", []))
    return {
        "node_count": node_count,
        "edge_count": edge_count,
        "vector_index_size": index_size,
    }


@app.get("/dashboard/recent_events")
def dashboard_recent_events(
    limit: int = 10,
    _: str = Depends(get_current_role),
) -> List[Dict[str, Any]]:
    """Return recent audit log entries for the dashboard, newest first."""
    entries = get_audit_entries()
    return list(reversed(entries[-limit:]))<|MERGE_RESOLUTION|>--- conflicted
+++ resolved
@@ -27,11 +27,7 @@
 from prometheus_client import CONTENT_TYPE_LATEST, generate_latest
 
 from .metrics import REQUEST_COUNT, REQUEST_LATENCY
-<<<<<<< HEAD
-=======
-from sse_starlette.sse import EventSourceResponse
-
->>>>>>> 12df9c3f
+
 from pydantic import BaseModel
 
 from .analytics import shortest_path
