--- conflicted
+++ resolved
@@ -21,14 +21,10 @@
 from .rbac_adapter import RoleBasedGraphAdapter, AccessDeniedError
 from .graph_adapter import IGraphAdapter
 from .query import Neo4jQueryEngine
-<<<<<<< HEAD
 from . import VectorStore, create_default_store
 
 logger = logging.getLogger(__name__)
-=======
-from .factories import create_graph_adapter, create_vector_store
-from .vector_store import VectorStore
->>>>>>> 0bb6b9c5
+
 
 configure_logging()
 
@@ -65,17 +61,13 @@
 
 # These can be configured by the embedding application or tests
 app.state.query_engine = cast(Any, None)
-<<<<<<< HEAD
 app.state.graph = cast(Any, None)
 try:
     app.state.vector_store = cast(Any, create_default_store())
 except ImportError:  # pragma: no cover - optional dependency
     logger.warning("Vector store dependencies missing; continuing without one")
     app.state.vector_store = None
-=======
-app.state.graph = cast(Any, create_graph_adapter())
-app.state.vector_store = cast(Any, create_vector_store())
->>>>>>> 0bb6b9c5
+
 
 
 def configure_graph(graph: IGraphAdapter) -> None:
