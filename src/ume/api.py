"""HTTP API exposing graph queries and analytics."""

from __future__ import annotations

import logging
import time
from typing import Any, Awaitable, Callable, cast
from collections import defaultdict

try:  # pragma: no cover - optional dependency
    import redis
except Exception:  # pragma: no cover - allow tests without redis installed
    redis = None
from fastapi_limiter import FastAPILimiter

from .config import settings
from .logging_utils import configure_logging
from .tracing import configure_tracing, is_tracing_enabled

try:  # pragma: no cover - optional dependency
    from opentelemetry import trace
except Exception:  # pragma: no cover - allow tests without opentelemetry installed
    trace = None
from fastapi import FastAPI, Request
from fastapi.responses import JSONResponse, Response

from .metrics import REQUEST_COUNT, REQUEST_LATENCY

from .rbac_adapter import AccessDeniedError
from .graph_adapter import IGraphAdapter  # noqa: F401
<<<<<<< HEAD
from . import VectorStore, create_vector_store  # noqa: F401
=======
from . import VectorStore  # noqa: F401
from . import create_vector_store
>>>>>>> 3b271f52

from .api_deps import (
    POLICY_DIR,  # noqa: F401 re-exported for tests
    TOKENS,  # noqa: F401 re-exported for tests
    configure_graph,  # noqa: F401 re-exported for tests
    configure_vector_store,  # noqa: F401 re-exported for tests
)
from .graph_routes import router as graph_router
from .vector_routes import router as vector_router
from .policy_routes import router as policy_router
from .auth_routes import router as auth_router
from .metrics_routes import router as metrics_router
from .dashboard_routes import router as dashboard_router
from .pii_routes import router as pii_router
from .recommendations_routes import router as recommendations_router


logger = logging.getLogger(__name__)

configure_logging()
configure_tracing()

app = FastAPI(
    title="UME API",
    version="0.1.0",
    description="HTTP API for the Universal Memory Engine.",
)

if is_tracing_enabled() and trace is not None:
    from opentelemetry.instrumentation.fastapi import FastAPIInstrumentor

    FastAPIInstrumentor.instrument_app(app, tracer_provider=trace.get_tracer_provider())

app.include_router(graph_router)
app.include_router(vector_router)
app.include_router(policy_router)
app.include_router(auth_router)
app.include_router(metrics_router)
app.include_router(dashboard_router)
app.include_router(pii_router)
app.include_router(recommendations_router)



class _MemoryRedis:
    def __init__(self) -> None:
        self.counts: dict[str, int] = defaultdict(int)

    async def script_load(self, _: str) -> str:
        return "mem"

    async def evalsha(self, __: str, _k: int, key: str, limit: str, _exp: str) -> int:
        lim = int(limit)
        if self.counts[key] >= lim:
            return 1
        self.counts[key] += 1
        return 0

    async def ping(self) -> None:
        return None

    async def close(self) -> None:
        self.counts.clear()


@app.on_event("startup")
async def _init_limiter() -> None:
    """Initialize rate limiting using Redis or an in-memory fallback."""
    url = settings.UME_RATE_LIMIT_REDIS
    if url and redis:
        try:
            redis_client = redis.from_url(
                url, encoding="utf-8", decode_responses=True
            )
            await redis_client.ping()
        except Exception:  # pragma: no cover - connection issue
            redis_client = _MemoryRedis()
    else:
        redis_client = _MemoryRedis()
    await FastAPILimiter.init(redis_client)


@app.on_event("shutdown")
def _close_vector_store() -> None:
    """Ensure the configured vector store is properly closed."""
    store = getattr(app.state, "vector_store", None)
    if store is not None and hasattr(store, "close"):
        store.close()


@app.middleware("http")
async def metrics_middleware(
    request: Request, call_next: Callable[[Request], Awaitable[Response]]
) -> Response:
    method = request.method
    path = request.url.path
    start = time.perf_counter()
    try:
        response = await call_next(request)
    except Exception as exc:
        logger.exception("Unhandled exception while processing request", exc_info=exc)
        REQUEST_LATENCY.labels(method=method, path=path).observe(
            time.perf_counter() - start
        )
        REQUEST_COUNT.labels(method=method, path=path, status="500").inc()
        raise
    REQUEST_LATENCY.labels(method=method, path=path).observe(
        time.perf_counter() - start
    )
    REQUEST_COUNT.labels(
        method=method, path=path, status=str(response.status_code)
    ).inc()
    return response


# These can be configured by the embedding application or tests
app.state.query_engine = cast(Any, None)
app.state.graph = cast(Any, None)
try:
    app.state.vector_store = cast(Any, create_vector_store())
except ImportError:  # pragma: no cover - optional dependency
    logger.warning("Vector store dependencies missing; continuing without one")
    app.state.vector_store = None



@app.exception_handler(AccessDeniedError)
async def access_denied_handler(
    request: Request, exc: AccessDeniedError
) -> JSONResponse:
    return JSONResponse(status_code=403, content={"detail": str(exc)})

<|MERGE_RESOLUTION|>--- conflicted
+++ resolved
@@ -28,12 +28,8 @@
 
 from .rbac_adapter import AccessDeniedError
 from .graph_adapter import IGraphAdapter  # noqa: F401
-<<<<<<< HEAD
 from . import VectorStore, create_vector_store  # noqa: F401
-=======
-from . import VectorStore  # noqa: F401
-from . import create_vector_store
->>>>>>> 3b271f52
+
 
 from .api_deps import (
     POLICY_DIR,  # noqa: F401 re-exported for tests
