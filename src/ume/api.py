--- conflicted
+++ resolved
@@ -24,10 +24,8 @@
 from prometheus_client import CONTENT_TYPE_LATEST, generate_latest
 
 from .metrics import REQUEST_COUNT, REQUEST_LATENCY
-<<<<<<< HEAD
 from sse_starlette.sse import EventSourceResponse
-=======
->>>>>>> e16f14db
+
 from pydantic import BaseModel
 
 from .analytics import shortest_path
