--- conflicted
+++ resolved
@@ -715,25 +715,13 @@
         help="Create .env, generate certs and start the stack (same as 'up')",
     )
     sub.add_parser("ps", help="Show status and health of Docker Compose services")
-<<<<<<< HEAD
     for p in (up_parser, quick_parser):
         p.add_argument(
             "--no-confirm",
             action="store_true",
             help="Create .env and certs without prompting",
         )
-=======
-    snap = sub.add_parser(
-        "snapshot-schedule",
-        help="Periodically snapshot the CLI graph",
-    )
-    snap.add_argument(
-        "--interval",
-        type=int,
-        default=3600,
-        help="Snapshot interval in seconds",
-    )
->>>>>>> 36e04b09
+
 
     args = parser.parse_args()
 
