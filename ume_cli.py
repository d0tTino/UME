#!/usr/bin/env python3
# ruff: noqa: E402
import argparse
import json
import logging
import os
import shlex
import sys
import time  # Added for timestamp in event creation
import warnings
from pathlib import Path
<<<<<<< HEAD
=======

# Ensure local package import when run directly without installation
_src_path = Path(__file__).resolve().parent / "src"
if _src_path.exists() and str(_src_path) not in sys.path:
    sys.path.insert(0, str(_src_path))

from ume.logging_utils import configure_logging

>>>>>>> ee6de17a
# Ensure local package import when run directly without installation
_src_path = Path(__file__).resolve().parent / "src"
if _src_path.exists() and str(_src_path) not in sys.path:
    sys.path.insert(0, str(_src_path))

from ume.logging_utils import configure_logging

from ume.config import settings  # noqa: E402
from cmd import Cmd  # noqa: E402
from ume import (  # noqa: E402
    parse_event,
    apply_event_to_graph,
    load_graph_into_existing,
    snapshot_graph_to_file,
    PersistentGraph,
    RoleBasedGraphAdapter,
    enable_snapshot_autosave_and_restore,
    ProcessingError,
    EventError,
    SnapshotError,
    IGraphAdapter,
    log_audit_entry,
    get_audit_entries,
)

# It's good practice to handle potential import errors if ume is not installed,
# though for poetry run python ume_cli.py this should be fine.
# For direct ./ume_cli.py, PYTHONPATH or editable install is needed.


class UMEPrompt(Cmd):
    intro = "Welcome to UME CLI. Type help or ? to list commands.\n"
    prompt = "ume> "

    def __init__(self):
        super().__init__()
        db_path = os.environ.get("UME_CLI_DB", settings.UME_DB_PATH)
        base_graph = PersistentGraph(db_path)
        role = os.environ.get("UME_ROLE")
        if role:
            print(f"INFO: UME-CLI running with role: '{role}'")
            graph: IGraphAdapter = RoleBasedGraphAdapter(base_graph, role)
        else:
            print("INFO: UME-CLI running without a specific role (full permissions).")
            graph = base_graph
        self.graph: IGraphAdapter = graph
        if db_path != ":memory:":
            enable_snapshot_autosave_and_restore(
                base_graph, settings.UME_SNAPSHOT_PATH, 24 * 3600
            )
        self.current_timestamp = int(time.time())

    def _log_audit(self, reason: str) -> None:
        user_id = settings.UME_AGENT_ID
        try:
            log_audit_entry(user_id, reason)
        except Exception as e:  # pragma: no cover - logging failure shouldn't crash
            logging.getLogger(__name__).error("Audit log failure: %s", e)

    def _get_timestamp(self) -> int:
        # Simple incrementing timestamp for demo purposes within a session
        # or could use time.time() for each event
        self.current_timestamp += 1
        return self.current_timestamp

    # ----- Node commands -----
    def do_new_node(self, arg):
        """
        new_node <node_id> <json_attributes>
        Create a new node with the given identifier and JSON attributes.
        Example: new_node user1 '{"name":"Alice","role":"admin"}'
        """
        try:
            parts = shlex.split(arg)
            if len(parts) != 2:
                print("Usage: new_node <node_id> <json_attributes>")
                return
            node_id, json_attrs = parts
            attributes = json.loads(json_attrs)
            # Using a fixed or incrementing timestamp for CLI-generated events
            event_data = {
                "event_type": "CREATE_NODE",
                "node_id": node_id,
                "payload": {"node_id": node_id, "attributes": attributes},
                "timestamp": self._get_timestamp(),
            }
            evt = parse_event(event_data)
            apply_event_to_graph(evt, self.graph)
            print(f"Node '{node_id}' created.")
        except (json.JSONDecodeError, EventError, ProcessingError) as e:
            print(f"Error: {e}")
            self._log_audit(str(e))
        except Exception as e:
            print(f"An unexpected error occurred: {e}")
            self._log_audit(str(e))

    # ----- Edge commands -----
    def do_new_edge(self, arg):
        """
        new_edge <source_id> <target_id> <label>
        Create a new directed edge from source to target with the given label.
        Example: new_edge user1 resource42 owns
        """
        try:
            parts = shlex.split(arg)
            if len(parts) != 3:
                print("Usage: new_edge <source_id> <target_id> <label>")
                return
            source_id, target_id, label = parts
            event_data = {
                "event_type": "CREATE_EDGE",
                "node_id": source_id,  # node_id is source for edges
                "target_node_id": target_id,
                "label": label,
                "timestamp": self._get_timestamp(),
            }
            evt = parse_event(event_data)
            apply_event_to_graph(evt, self.graph)
            print(f"Edge ({source_id})->({target_id}) [{label}] created.")
        except (EventError, ProcessingError) as e:
            print(f"Error: {e}")
            self._log_audit(str(e))
        except Exception as e:
            print(f"An unexpected error occurred: {e}")
            self._log_audit(str(e))

    def do_del_edge(self, arg):
        """
        del_edge <source_id> <target_id> <label>
        Delete an existing directed edge from source to target with the given label.
        Example: del_edge user1 resource42 owns
        """
        try:
            parts = shlex.split(arg)
            if len(parts) != 3:
                print("Usage: del_edge <source_id> <target_id> <label>")
                return
            source_id, target_id, label = parts
            event_data = {
                "event_type": "DELETE_EDGE",
                "node_id": source_id,  # node_id is source for edges
                "target_node_id": target_id,
                "label": label,
                "timestamp": self._get_timestamp(),
            }
            evt = parse_event(event_data)
            apply_event_to_graph(evt, self.graph)
            print(f"Edge ({source_id})->({target_id}) [{label}] deleted.")
        except (EventError, ProcessingError) as e:
            print(f"Error: {e}")
            self._log_audit(str(e))
        except Exception as e:
            print(f"An unexpected error occurred: {e}")
            self._log_audit(str(e))

    def do_redact_node(self, arg):
        """redact_node <node_id>\nMark a node as redacted so it no longer appears in queries."""
        node_id = shlex.split(arg)[0] if arg else None
        if not node_id:
            print("Usage: redact_node <node_id>")
            return
        try:
            self.graph.redact_node(node_id)
            print(f"Node '{node_id}' redacted.")
        except ProcessingError as e:
            print(f"Error: {e}")
        except Exception as e:
            print(f"An unexpected error occurred: {e}")

    def do_redact_edge(self, arg):
        """redact_edge <source_id> <target_id> <label>\nMark an edge as redacted so it no longer appears in queries."""
        try:
            parts = shlex.split(arg)
            if len(parts) != 3:
                print("Usage: redact_edge <source_id> <target_id> <label>")
                return
            source_id, target_id, label = parts
            self.graph.redact_edge(source_id, target_id, label)
            print(f"Edge ({source_id})->({target_id}) [{label}] redacted.")
        except ProcessingError as e:
            print(f"Error: {e}")
        except Exception as e:
            print(f"An unexpected error occurred: {e}")

    # ----- Query commands -----
    def do_show_nodes(self, arg):
        """
        show_nodes
        List all node IDs currently in the graph.
        """
        try:
            nodes = self.graph.get_all_node_ids()
            if not nodes:
                print("No nodes in the graph.")
                return
            print("Nodes:")
            for n in sorted(list(nodes)):  # Sort for consistent output
                print(f"  - {n}")
        except Exception as e:
            print(f"An unexpected error occurred: {e}")

    def do_show_edges(self, arg):
        """
        show_edges
        List all edges in the graph as (source -> target) [label].
        """
        try:
            edges = self.graph.get_all_edges()
            if not edges:
                print("No edges in the graph.")
                return
            print("Edges:")
            # Sort edges for consistent output: by source, then target, then label
            for src, tgt, lbl in sorted(list(edges)):
                print(f"  - {src} -> {tgt} [{lbl}]")
        except Exception as e:
            print(f"An unexpected error occurred: {e}")

    def do_neighbors(self, arg):
        """
        neighbors <node_id> [<label>]
        List all target nodes that <node_id> connects to. Optionally filter by label.
        Example: neighbors user1 owns
        Example: neighbors user1
        """
        try:
            parts = shlex.split(arg)
            if not parts:
                print("Usage: neighbors <node_id> [<label>]")
                return
            node_id = parts[0]
            label = parts[1] if len(parts) > 1 else None

            targets = self.graph.find_connected_nodes(node_id, label)
            if not targets:
                print(
                    f"No neighbors found for '{node_id}'"
                    + (f" with label '{label}'." if label else ".")
                )
            else:
                print(
                    f"Neighbors of '{node_id}'"
                    + (f" with label '{label}'" if label else "")
                    + f": {sorted(list(targets))}"
                )
        except ProcessingError as e:  # Expected error if node_id not found
            print(f"Error: {e}")
        except Exception as e:
            print(f"An unexpected error occurred: {e}")

    def do_show_audit(self, arg):
        """show_audit
        Display audit log entries recorded for rejected or redacted events."""
        entries = get_audit_entries()
        if not entries:
            print("No audit entries.")
            return
        for e in entries:
            ts = time.strftime("%Y-%m-%d %H:%M:%S", time.localtime(int(e["timestamp"])))
            print(f"{ts} | {e.get('user_id')} | {e.get('reason')}")

    # ----- Snapshot commands -----
    def do_snapshot_save(self, arg):
        """
        snapshot_save <filepath>
        Save current graph state (nodes + edges) to the given JSON file.
        Example: snapshot_save my_graph.json
        """
        filepath = (
            shlex.split(arg)[0] if arg else None
        )  # shlex.split to handle potential spaces if not quoted
        if not filepath:
            print("Usage: snapshot_save <filepath>")
            return
        try:
            snapshot_graph_to_file(self.graph, filepath)
            print(f"Snapshot written to {filepath}")
        except Exception as e:  # Catch specific IOErrors, etc. if possible
            print(f"Error saving snapshot: {e}")
            self._log_audit(str(e))

    def do_snapshot_load(self, arg):
        """
        snapshot_load <filepath>
        Clear current graph and load state from the given JSON file.
        Example: snapshot_load my_graph.json
        """
        filepath = shlex.split(arg)[0] if arg else None
        if not filepath:
            print("Usage: snapshot_load <filepath>")
            return
        try:
            # Optional: Ask for confirmation before clearing existing graph
            # confirm = input("This will clear the current graph. Proceed? (y/N): ")
            # if confirm.lower() != 'y':
            #     print("Load cancelled.")
            #     return
            load_graph_into_existing(self.graph, filepath)
            print(f"Graph restored from {filepath}")
            self._log_audit(f"snapshot loaded from {filepath}")
        except FileNotFoundError:
            print(f"Error: Snapshot file '{filepath}' not found.")
            self._log_audit("snapshot file not found")
        except (
            json.JSONDecodeError,
            EventError,
            ProcessingError,
            SnapshotError,
        ) as e:  # Catch specific load/parse errors
            print(f"Error loading snapshot: {e}")
            self._log_audit(str(e))
        except Exception as e:
            print(f"An unexpected error occurred during load: {e}")
            self._log_audit(str(e))

    # ----- Utility commands -----
    def do_clear(self, arg):
        """
        clear
        Remove all nodes and edges from the current graph.
        """
        # Optional: Ask for confirmation
        # confirm = input("Are you sure you want to clear the entire graph? (y/N): ")
        # if confirm.lower() != 'y':
        #     print("Clear cancelled.")
        #     return
        self.graph.clear()
        print("Graph cleared.")
        self._log_audit("graph cleared")

    def do_exit(self, arg):
        """
        exit
        Quit the UME CLI.
        """
        close_method = getattr(self.graph, "close", None)
        if callable(close_method):
            try:
                close_method()
            except (
                Exception
            ) as e:  # pragma: no cover - cleanup failure should not crash CLI
                logging.getLogger(__name__).error("Error closing graph: %s", e)
        print("Goodbye!")
        return True  # returning True exits the Cmd loop

    def do_quit(self, arg):
        """
        quit
        Quit the UME CLI. (Alias for exit)
        """
        return self.do_exit(arg)

    def do_EOF(self, arg):
        """
        EOF (Ctrl+D)
        Quit the UME CLI.
        """
        print("\nGoodbye!")  # Print newline after Ctrl+D
        return True

    # Override to provide custom help intro or suppress default
    # def do_help(self, arg):
    #    Cmd.do_help(self, arg)


def main() -> None:
    """Entry point for the ``ume-cli`` console script."""
    parser = argparse.ArgumentParser(description="UME interactive CLI")
    parser.add_argument(
        "--show-warnings",
        action="store_true",
        help="Display Python warnings during CLI execution",
    )
    parser.add_argument(
        "--warnings-log",
        metavar="PATH",
        help="File to log warnings even when they are not displayed",
    )

    args = parser.parse_args()

    configure_logging()

    _setup_warnings(args.show_warnings, args.warnings_log)

    UMEPrompt().cmdloop()


def _setup_warnings(display: bool, log_file: str | None) -> None:
    """Configure how Python warnings are handled."""
    warnings.simplefilter("default")

    logger = None
    if log_file:
        logger = logging.getLogger("ume_cli.warnings")
        handler = logging.FileHandler(log_file)
        logger.addHandler(handler)
        logger.propagate = False
        logger.setLevel(logging.WARNING)

    orig_showwarning = warnings.showwarning

    def custom_showwarning(
        message: str | Warning,
        category: type[Warning],
        filename: str,
        lineno: int,
        file=None,
        line: str | None = None,
    ) -> None:
        if display:
            orig_showwarning(message, category, filename, lineno, file, line)
        if logger:
            logger.warning(
                "%s:%s: %s: %s", filename, lineno, category.__name__, message
            )

    warnings.showwarning = custom_showwarning


if __name__ == "__main__":
    main()<|MERGE_RESOLUTION|>--- conflicted
+++ resolved
@@ -9,17 +9,7 @@
 import time  # Added for timestamp in event creation
 import warnings
 from pathlib import Path
-<<<<<<< HEAD
-=======
-
-# Ensure local package import when run directly without installation
-_src_path = Path(__file__).resolve().parent / "src"
-if _src_path.exists() and str(_src_path) not in sys.path:
-    sys.path.insert(0, str(_src_path))
-
-from ume.logging_utils import configure_logging
-
->>>>>>> ee6de17a
+
 # Ensure local package import when run directly without installation
 _src_path = Path(__file__).resolve().parent / "src"
 if _src_path.exists() and str(_src_path) not in sys.path:
