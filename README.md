# universal-memory-engine
Event-sourced knowledge-graph memory bus for agents and automations (AKA UME).

UME (Universal Memory Engine) is designed to provide a robust, evolving memory for AI agents and automated systems. At its core, UME captures events from various sources and uses them to build and maintain a dynamic knowledge graph. This means that instead of static memory, agents can tap into a rich, interconnected web of information that reflects the history of their interactions and observations. This allows them to understand context, recall past experiences, and make more informed decisions.

The primary motivation behind UME is to equip AI agents with a form of persistent, long-term memory that can adapt over time. This capability is crucial for enabling more complex reasoning, facilitating nuanced inter-agent communication through shared contextual understanding, and ultimately, building more intelligent and autonomous systems. By structuring memory as an event-sourced knowledge graph, UME aims to offer a flexible and scalable solution for these challenges.

## Core Modules
The engine is built from a few key components:
- **Privacy Agent** (`src/ume/pipeline/privacy_agent.py`)
  - Redacts personally identifiable information (PII) from incoming events using Presidio.
  - Forwards sanitized events to downstream Kafka topics.
- **FastAPI API** (`src/ume/api.py`)
  - HTTP service exposing graph queries and analytics endpoints.
  - Enforces role-based access to graph operations.
- **Graph Adapters** (`src/ume/graph_adapter.py`, `src/ume/neo4j_graph.py`)
  - Define a common interface for manipulating different graph backends.
  - Includes adapters for in-memory, SQLite, and Neo4j storage as well as RBAC wrappers.
- **Vector Store** (`src/ume/vector_store.py`)
  - Maintains a vector index of node embeddings for similarity search.
  - Use `VectorStore()` or `create_default_store()` to instantiate one from
    environment settings. The backend is selected via `UME_VECTOR_BACKEND`.
- **CLI** (`ume_cli.py`)
  - Command-line utility for producing events, inspecting the graph, and running maintenance tasks.

### Event Flow
```
Producer --> ume-raw-events --> Privacy Agent --> ume-clean-events --> Graph Consumer --> Graph Adapter --> Storage (SQLite/Neo4j)
```

## Project Setup

This section outlines the necessary tools for developing and running the Universal Memory Engine (UME). For step-by-step installation and setup instructions, please refer to the [Quickstart](#quickstart) section.

### Core Tools Required:

*   **Python:** Version **3.10** or newer is required.
*   **Poetry:** For Python dependency management. Installation instructions can be found at [https://python-poetry.org/docs/#installation](https://python-poetry.org/docs/#installation).
*   **Docker:** Docker Desktop (for Windows/macOS) or Docker Engine + Docker Compose (for Linux) is required to run backend services like Redpanda. Download from [https://www.docker.com/products/docker-desktop/](https://www.docker.com/products/docker-desktop/).

After installing these tools and cloning the repository, install all Python
dependencies (including development requirements) with:

```bash
poetry install --with dev
```
This installs core dependencies such as `faust-streaming` for stream processing
and `faiss-cpu` for the vector store.

## Architecture

This section provides a high-level overview of the Universal Memory Engine (UME) demo setup.
For a diagram that shows how each module maps to the pillars in the roadmap, see [docs/ARCHITECTURE_OVERVIEW.md](docs/ARCHITECTURE_OVERVIEW.md).

The current system consists of the following main components:

1.  **Event Producer (`src/ume/producer_demo.py`):**
    *   This script is responsible for generating and sending events to the message broker.
    *   In the demo, it creates a sample JSON event with a `type`, `timestamp`, and `payload`.
    *   It connects to the Kafka/Redpanda broker at `localhost:9092` and sends the event to a predefined topic.

2.  **Message Broker (Redpanda):**
    *   Redpanda is a Kafka-compatible streaming data platform. It is run locally using Docker, as defined in the `docker/docker-compose.yml` file.
    *   It receives events from producers and stores them durably in topics.
    *   It allows multiple consumers to subscribe to these topics and read events.
    *   The demo uses a topic named `ume-clean-events`, configured for unlimited retention and immutable append-only storage so it acts as the canonical audit trail.
    *   The Docker setup also includes Redpanda Console, which provides a UI and schema registry capabilities, accessible typically on `localhost:8081` (for the console) while Redpanda itself exposes a schema registry via Pandaproxy on `localhost:8082`.

3.  **Event Consumer (`src/ume/consumer_demo.py`):**
    *   This script subscribes to topics on the message broker to receive and process events.
    *   In the demo, it connects to the Kafka/Redpanda broker at `localhost:9092`, subscribes to the `ume-clean-events` topic using the group ID `ume_client_group`.
    *   Upon receiving an event, it logs the event's content. In a more complete system, this component would be responsible for parsing the event, updating the memory graph, triggering actions, or other processing tasks.

### Event Schema

The events exchanged in the demo have a simple JSON structure. Here's an example and description of its fields:

**Example Event:**

```json
{
  "event_type": "demo_event",
  "timestamp": 1678886400,
  "payload": {
    "message": "Hello from producer_demo!"
  }
}
```

**Fields:**

*   `event_type` (string): Describes the kind of event. In the demo, this is hardcoded to `"demo_event"`.
*   `timestamp` (integer): A Unix timestamp (seconds since epoch) indicating when the event was generated.
*   `payload` (object): A JSON object containing the actual data of the event. The structure of the payload can vary depending on the event type. For the demo, it includes a simple `message`.

All official event types such as `CREATE_NODE` or `CREATE_EDGE` have
corresponding JSON Schema definitions under `src/ume/schemas`.  Producers
should validate events using `ume.validate_event_dict()` before publishing to
Kafka or any other broker.

#### CREATE_EDGE Event

Used to create a new directed, labeled edge between two existing nodes.

**Example JSON:**
```json
{
  "event_type": "CREATE_EDGE",
  "timestamp": 1678954321,
  "event_id": "evt_edge_create_001",
  "source": "application_A",
  "node_id": "source_node_alpha",    // ID of the source node
  "target_node_id": "target_node_beta",  // ID of the target node
  "label": "RELATES_TO"             // Label for the edge
  // "payload" is optional for this event type, defaults to {}
}
```
**Required Fields in Data for `parse_event`:**
*   `event_type`: Must be "CREATE_EDGE".
*   `timestamp`: Integer Unix timestamp.
*   `node_id`: String, ID of the source node.
*   `target_node_id`: String, ID of the target node.
*   `label`: String, label for the edge.
**Optional Fields:** `event_id`, `source`, `payload`.

#### DELETE_EDGE Event

Used to remove a specific directed, labeled edge between two nodes.

**Example JSON:**
```json
{
  "event_type": "DELETE_EDGE",
  "timestamp": 1678954322,
  "event_id": "evt_edge_delete_001",
  "source": "application_B",
  "node_id": "source_node_alpha",    // ID of the source node
  "target_node_id": "target_node_beta",  // ID of the target node
  "label": "RELATES_TO"             // Label of the edge to delete
  // "payload" is optional for this event type, defaults to {}
}
```
**Required Fields in Data for `parse_event`:**
*   `event_type`: Must be "DELETE_EDGE".
*   `timestamp`: Integer Unix timestamp.
*   `node_id`: String, ID of the source node.
*   `target_node_id`: String, ID of the target node.
*   `label`: String, label of the edge.
**Optional Fields:** `event_id`, `source`, `payload`.

**Event Flow:** *(see the full diagram in [docs/ARCHITECTURE_OVERVIEW.md](docs/ARCHITECTURE_OVERVIEW.md))*

```
Producer --> ume-raw-events --> Privacy Agent --> ume-clean-events
     --> Graph Consumer --> Graph Adapter --> Storage (SQLite/Neo4j) & Vector Store
```

1. `producer_demo.py` publishes raw events to the `ume-raw-events` Kafka topic.
2. The **Privacy Agent** consumes these events, redacts PII, and forwards sanitized messages to `ume-clean-events`.
3. A graph consumer reads sanitized events and applies them via the configured **Graph Adapter**.
4. The adapter persists nodes and edges to the chosen backend, such as SQLite or Neo4j, and writes embeddings to a vector store.

When nodes include textual attributes, the consumer generates vector embeddings using the configured model. These embeddings are stored in the vector store and queried via similarity search to locate relevant nodes before running graph traversals.

This pipeline demonstrates how UME transforms incoming events into a persistent knowledge graph.

## UME Graph Model

A core aspect of the Universal Memory Engine (UME) is its ability to construct a knowledge graph from the events it processes. This graph serves as the dynamic, queryable memory for agents and automations.

The detailed schema of this graph, including node types, relationship types, and their properties, is a key part of UME's design. As the system evolves, this will be critical for understanding how memory is structured and utilized.
Additionally, the graph supports directed, labeled **edges** connecting these nodes, representing relationships such as `(source_node_id, target_node_id, 'RELATES_TO')`. The default implementation, `PersistentGraph`, stores this data in a lightweight SQLite database for durability while still exposing edges as a list of tuples via `get_all_edges()`.

For current plans and eventual detailed documentation on the UME graph model, please see:

*   [**Graph Model Documentation (docs/GRAPH_MODEL.md)**](docs/GRAPH_MODEL.md)
*   [**Graph Listener Guide (docs/GRAPH_LISTENERS.md)**](docs/GRAPH_LISTENERS.md)
*   [**LLM Ferry (docs/LLM_FERRY.md)**](docs/LLM_FERRY.md)
*   [**Angel Bridge (docs/ANGEL_BRIDGE.md)**](docs/ANGEL_BRIDGE.md)
*   [**API Reference (docs/API_REFERENCE.md)**](docs/API_REFERENCE.md)
*   [**Self-Hosted Runner Setup (docs/SELF_HOSTED_RUNNER.md)**](docs/SELF_HOSTED_RUNNER.md)
*   [**DAGExecutor Guide (docs/DAG_EXECUTOR.md)**](docs/DAG_EXECUTOR.md)
*   [**Resource Scheduler**](#resource-scheduler)

## Resource Scheduler

The `ResourceScheduler` provides a lightweight way to limit how many tasks
can use a given resource simultaneously. Concurrency counts are configured per
resource.

```python
from ume import ResourceScheduler, ScheduledTask

sched = ResourceScheduler(resources={"gpu": 1})
sched.run([
    ScheduledTask(func=lambda e: do_gpu_work(), resource="gpu"),
    ScheduledTask(func=lambda e: more_gpu_work(), resource="gpu"),
])
```

This documentation will be updated as the graph processing components of UME are developed.

## Testing

This project uses [pytest](https://docs.pytest.org/) for unit and integration testing, and [pytest-cov](https://pytest-cov.readthedocs.io/) for test coverage measurement.

### Prerequisites

You must run the tests with **Python 3.10** or newer.

Ensure you have installed the development dependencies:
```bash
poetry install --with dev
```
(This project uses `pre-commit` for linting and type checks. To run the same
checks as CI, execute:)
```bash
pre-commit run --all-files
```
(Optional) regenerate the detect-secrets baseline with:
```bash
detect-secrets scan > .secrets.baseline
```
(Note: `poetry install` by default installs dev dependencies unless `--no-dev` is specified. However, explicitly mentioning `--with dev` can be clearer for users who might have installed with `--no-dev` previously).

To determine if your changes require running tests and linters, execute:
```bash
python scripts/ci_should_run.py && echo "Run tests" || echo "Docs only, skipping"
```
If the repository does not have an `origin/main` branch, the helper falls back
to comparing against the previous commit, so it will still return a meaningful
result.


### Running Tests

1.  **Run all tests:**
    To execute the entire test suite, navigate to the project root directory and run:
    ```bash
    poetry run pytest
    ```
    Alternatively, run pytest directly by setting ``PYTHONPATH`` so the
    source directory is discoverable (Python 3.10 or newer is required):
    ```bash
    PYTHONPATH=src pytest
    ```

2.  **Run tests with coverage report:**
    To run tests and generate a code coverage report for the `src/ume` package, use:
    ```bash
    poetry run pytest --cov=src/ume --cov-report=term-missing
    ```
    This will print a summary to the terminal, including which lines of code are not covered by tests. An HTML report can also be generated for more detailed inspection (see pytest-cov documentation).

### Test Location

*   Test files are located in the `tests/` directory at the project root.
*   Test files follow the naming convention `test_*.py`.

### Writing Tests

When contributing new features or fixing bugs, please include relevant tests:
*   **Unit Tests:** For individual functions, classes, or modules.
*   **Integration Tests:** For interactions between components (e.g., testing event flow through a mock Kafka setup, though this is a future enhancement).

Strive for clear, concise tests that verify specific behaviors and edge cases.

## CI Workflow

This project uses GitHub Actions to run linting, type checks, unit tests, and
coverage reporting. The `coverage` job executes on a self-hosted runner as
described in [docs/SELF_HOSTED_RUNNER.md](docs/SELF_HOSTED_RUNNER.md). It uses
`concurrency` with `cancel-in-progress` to terminate earlier runs on the same
branch. Steps are skipped when only documentation or comments change, so tests
and linters run only for code modifications.

## Access Control

UME enforces access restrictions for both Kafka topics and graph operations.
Example ACL commands for Redpanda and a description of roles are provided in
[docs/ACCESS_CONTROL.md](docs/ACCESS_CONTROL.md).

## Alignment Plugins

Before events modify the graph, UME runs any installed *alignment plugins*.
Plugins implement a simple interface with a `validate(event)` method and are
loaded from the `ume.plugins.alignment` package. A plugin should raise
`PolicyViolationError` if an event violates its policy. When this happens the
event is rejected and the error propagates to the caller.

The repository includes a basic example plugin that forbids creating a node with
ID `"forbidden"`. Additional policies can be added by dropping new modules in
`ume/plugins/alignment/` that register themselves using
`register_plugin()`.

### Rego Policy Engine

If the optional `policy` extras are installed (`poetry install --with policy`),
UME also loads any `.rego` files found in `ume/plugins/alignment/policies/` and
evaluates them using the built-in `RegoPolicyEngine`. Policies should define
`allow` rules under the `ume` package. Events are rejected when the query
`data.ume.allow` does not evaluate to `true` for the event input.

## Quickstart

### Prerequisites
- Python **3.10** or newer
- Poetry (https://python-poetry.org)
- Docker & Docker Compose
- A non-default `UME_AUDIT_SIGNING_KEY` environment variable
- See [docs/WINDOWS_QUICKSTART.md](docs/WINDOWS_QUICKSTART.md) for Windows-specific instructions

### 1. Install Python Dependencies
```bash
git clone https://github.com/d0tTino/universal-memory-engine.git
cd universal-memory-engine
poetry install --with dev
# Include optional embedding dependencies to run the full test suite
poetry install --with embedding
poetry run python -m spacy download en_core_web_lg
```
To automate the above steps (including installing development tools), you can
run the helper script:
```bash
./codex_setup.sh
```
This script installs Python 3.10 if missing, installs all dependencies and
development tools, automatically installs the pre-commit hooks, and fixes the
lock file if needed. After running it, you can verify the environment with:
```bash
pre-commit run --all-files
PYTHONPATH=src pytest

```

Create a `.env` file in the project root before starting any services. Copy the
template from [`env.example`](env.example) and set a
non-default `UME_AUDIT_SIGNING_KEY` or UME will refuse to start. The
`ume up` command described below automatically creates this file if it is
missing and inserts a random signing key:

```bash
# .env
UME_AUDIT_SIGNING_KEY=<randomly-generated-key>
```

See [`env.example`](env.example) for the full list of available
settings.

### 2. Start the Docker Stack
The `ume` CLI can spin up all services for local development. From the repository root run:

```bash
<<<<<<< HEAD
poetry run python ume_cli.py up --no-confirm
=======
poetry run ume-cli up
>>>>>>> 36e04b09
```

The command generates TLS certificates if needed and waits until the services
become healthy before printing the main URLs:

```
http://localhost:8000/docs
http://localhost:8000/recall

```
Stop the services with:
```bash
poetry run ume-cli down
```
See [docs/SSL_SETUP.md](docs/SSL_SETUP.md) for details.

### 3. Run the Consumer Demo
```bash
poetry run python src/ume/consumer_demo.py
```
This script subscribes to topic `ume-clean-events` on `localhost:9092` and waits for messages.

### 4. Run the Producer Demo
```bash
poetry run python src/ume/producer_demo.py
```
You should see a log entry in the consumer terminal indicating the event was received, parsed, and processed.

### 5. (Optional) Test Malformed Message Handling
Edit `src/ume/producer_demo.py`, add a bad message:
```python
# Example:
# Find the line: producer.produce(TOPIC, value=data, callback=delivery_report)
# Add before or after it:
producer.produce(TOPIC, value=b'not a json', callback=delivery_report) # Add this line
producer.flush() # Ensure it's flushed
```
Restart both demos and observe the consumer logging an error (e.g., `JSONDecodeError` or `EventError`) rather than crashing. Remember to remove the test line afterwards.

### 6. Run the Test Suite
After installing dependencies, you can run the unit tests to verify everything works:
```bash
poetry run pytest
# or
PYTHONPATH=src pytest
```

### 7. Run the Agent Integration Example
This example shows how an AutoDev agent can send events to UME and forward them
to Culture.ai:
```bash
poetry run python examples/agent_integration.py
```

### 8. Start the Frontend Demo
The API now runs on `localhost:8000` via Docker Compose. Interact with it using
the web interface or the small CLI demo in `frontend/app.py`:

```bash
# open frontend/index.html in your browser (e.g. with `python -m http.server`)
poetry run python frontend/app.py --username ume --password password query "MATCH (n) RETURN n"
```
You can also search the vector store with either UI:

```bash
poetry run python frontend/app.py --username ume --password password search "1,0,0" --k 3
```

### 9. Integration Wrappers

Lightweight wrappers in `ume.integrations` forward events from external
frameworks such as
[LangGraph](https://github.com/langchain-ai/langgraph) and
[Letta](https://github.com/stratusphd/letta) to the UME API.

Install them with the optional `integrations` extras:

```bash
pip install ume[integrations]
```

Basic usage:

```python
from ume.integrations import LangGraph

client = LangGraph()
client.send_events([{"event_type": "CREATE_NODE", "timestamp": 1, "node_id": "n1"}])
print(client.recall({"node_id": "n1"}))
```


See [`examples/langgraph_example.py`](examples/langgraph_example.py) and
[`examples/letta_example.py`](examples/letta_example.py) for minimal scripts.

### Integrations

- [LangGraph integration](examples/langgraph_integration.ipynb) – forward
  LangGraph events with `LangGraph.send_events()` and retrieve them using
  `LangGraph.recall()`.
- [Letta integration](examples/letta_integration.ipynb) – send Letta flow events
  with `Letta.send_events()` and recall results via `Letta.recall()`.
- [MemGPT integration](examples/memgpt_integration.ipynb) – write memory events
  through `MemGPT.send_events()` and access them with `MemGPT.recall()`.
- [SuperMemory integration](examples/supermemory_integration.ipynb) – log
  events using `SuperMemory.send_events()` and retrieve them with
  `SuperMemory.recall()`.

### Building and Deploying the Frontend

The React dashboard in `frontend/` is fully static and does not require a build
step. Serve the files with any web server:

```bash
cd frontend
python -m http.server 8001
```

Visit `http://localhost:8001/` after starting the API to log in with your API
credentials. To deploy, copy the contents of `frontend/` to your preferred
static hosting service or configure your production web server to serve the
files alongside the FastAPI application.

### API Authentication

Obtain an OAuth2 token via the `/token` endpoint using the password grant:

```bash
curl -X POST -d "username=ume&password=password" http://localhost:8000/token
```

Include the returned access token in the `Authorization` header for subsequent
requests:

```http
Authorization: Bearer <token>
```
Tokens expire after `UME_OAUTH_TTL` seconds (default 3600).

The only unauthenticated route is `/metrics`, which exposes Prometheus metrics.
See [`env.example`](env.example) for a sample `.env` file.

### Posting Events

Events can be sent directly to the API using the `/events` endpoint. The JSON
body must follow the schema expected by `ume.parse_event`.

```bash
curl -X POST http://localhost:8000/events \
  -H "Authorization: Bearer <token>" \
  -H "Content-Type: application/json" \
  -d '{"event_type": "CREATE_NODE", "timestamp": 1, "node_id": "n1", "payload": {"node_id": "n1", "attributes": {"name": "demo"}}}'
```

The event is validated and immediately applied to the configured graph adapter.

### Recall Nodes
Use the `/recall` endpoint to retrieve the nearest nodes for a search query or
vector:

```bash
curl "http://localhost:8000/recall?query=demo&k=3" \
  -H "Authorization: Bearer <token>"
```

The API returns the matching node attributes ordered by similarity.

To stream results as they are found, use `/recall/stream` with an SSE client:

```bash
curl -N "http://localhost:8000/recall/stream?query=demo&k=3" \
  -H "Authorization: Bearer <token>"
```

### Retrieve Ledger Events
The `/ledger/events` endpoint exposes the contents of the event ledger. Use
`start`, `end`, and `limit` query parameters to control the range of entries
returned.

```bash
curl "http://localhost:8000/ledger/events?start=0&end=10&limit=5" \
  -H "Authorization: Bearer <token>"
```

The response is a JSON array where each item includes the ``offset`` and the
original event payload.

## Configuration Templates

Sample configuration files for common environments are provided in
[`docs/CONFIG_TEMPLATES.md`](docs/CONFIG_TEMPLATES.md). These templates
demonstrate how to select different storage backends or event stores for
development, staging, and production setups. The same document also lists
every environment variable understood by UME along with its default value.

### Runtime Settings

Configuration defaults live in [`src/ume/config.py`](src/ume/config.py). This
module exposes a `Settings` dataclass whose attributes correspond to the various
UME options. When imported it first loads a `.env` file from the project root if
present and then applies any matching environment variables, allowing you to
override the defaults without modifying the code.

See [`env.example`](env.example) for a minimal `.env` template.

## Federated Deployments

Running UME in multiple data centers may require synchronizing memory across
regions. Several strategies are summarized in
[`docs/FEDERATION.md`](docs/FEDERATION.md).

## Basic Usage

This section outlines the basic programmatic steps to interact with the UME components using an event-driven approach. Assumes project setup is complete and services (like Redpanda, if using network-based events) are running.

1.  **Obtain a Graph Adapter Instance:**
    Factory helpers simplify adapter creation. Use `create_graph_adapter()` to
    build the default adapter from environment settings. You can still
    instantiate specific adapters directly if needed:
    ```python
    from ume import create_graph_adapter, PersistentGraph, Neo4jGraph, IGraphAdapter

    # Default SQLite-backed adapter
    graph_adapter: IGraphAdapter = create_graph_adapter()

    # Or connect to Neo4j explicitly
    neo4j_graph = Neo4jGraph("bolt://localhost:7687", "neo4j", "password")
    ```

2.  **Define Event Data Dictionaries:**
    Event data is typically prepared as Python dictionaries.
    ```python
    import time # Required for timestamp

    # Event to create node_A
    event_data_create_A = {
        "event_type": "CREATE_NODE", "timestamp": int(time.time()),
        "node_id": "node_A", # Field used by CREATE_NODE for the node to create
        "payload": {"name": "Alpha Node", "type": "concept"},
        "source": "my_script"
    }

    # Event to create node_B
    event_data_create_B = {
        "event_type": "CREATE_NODE", "timestamp": int(time.time()) + 1,
        "node_id": "node_B", # Field used by CREATE_NODE for the node to create
        "payload": {"name": "Beta Node", "value": 42},
        "source": "my_script"
    }

    # Event to create an edge from node_A to node_B
    event_data_create_edge_A_B = {
        "event_type": "CREATE_EDGE", "timestamp": int(time.time()) + 2,
        "node_id": "node_A",        # Source node for the edge
        "target_node_id": "node_B", # Target node for the edge
        "label": "KNOWS",           # Label of the edge
        "source": "my_script"
        # "payload" is optional for CREATE_EDGE, defaults to {}
    }
    ```

3.  **Parse and Apply Events:**
    Use `parse_event` to validate and convert raw dictionaries into `Event` objects, then `apply_event_to_graph` to modify the graph.
    ```python
    from ume import parse_event, apply_event_to_graph, EventError, ProcessingError
    # graph_adapter should be initialized as in step 1.

    events_to_process = [event_data_create_A, event_data_create_B, event_data_create_edge_A_B]

    for raw_event_data in events_to_process:
        try:
            print(f"Processing raw event: {raw_event_data.get('event_type')} for node {raw_event_data.get('node_id')}")
            parsed_event = parse_event(raw_event_data)
            print(f"  Parsed event: {parsed_event}")
            apply_event_to_graph(parsed_event, graph_adapter)
            print(f"  Successfully applied event {parsed_event.event_id} to graph.")
        except EventError as e:
            print(f"  Error parsing event: {e}")
        except ProcessingError as e:
            print(f"  Error applying event to graph: {e}")
    ```

4.  **Inspect Graph State (Optional):**
    You can inspect the graph's state using adapter methods:
    ```python
    # Check if nodes exist
    if graph_adapter.node_exists("node_A"):
        print(f"Node 'node_A' data: {graph_adapter.get_node('node_A')}")
    if graph_adapter.node_exists("node_B"):
        print(f"Node 'node_B' data: {graph_adapter.get_node('node_B')}")

    # Get all node IDs
    all_node_ids = graph_adapter.get_all_node_ids()
    print(f"All node IDs in graph: {all_node_ids}")

    # Example for find_connected_nodes
    if graph_adapter.node_exists("node_A"):
        try:
            connected_to_A = graph_adapter.find_connected_nodes("node_A")
            print(f"Nodes connected from 'node_A': {connected_to_A}") # Expected: ['node_B'] if KNOWS edge was added

            connected_with_knows_label = graph_adapter.find_connected_nodes("node_A", edge_label="KNOWS")
            print(f"Nodes connected from 'node_A' with label 'KNOWS': {connected_with_knows_label}") # Expected: ['node_B']
        except ProcessingError as e:
             print(f"Error finding connected nodes for node_A: {e}")

    # Get a serializable dump of the graph
    graph_dump = graph_adapter.dump()
    print(f"Graph dump: {graph_dump}")
    # Expected output might look like:
    # {"nodes": {"node_A": {"name": "Alpha Node", ...}, "node_B": {...}}, "edges": [["node_A", "node_B", "KNOWS"]]}
    ```

5.  **Snapshot Graph to File (Optional):**
    The `PersistentGraph` persists automatically, but you can manually dump the graph to a JSON file:
    ```python
    from ume import snapshot_graph_to_file
    # import pathlib # Ensure pathlib is imported if using Path objects for snapshot_path
    # import json # Ensure json is imported if handling json.JSONDecodeError specifically

    try:
        snapshot_path = "my_graph_snapshot.json"
        snapshot_graph_to_file(graph_adapter, snapshot_path)
        print(f"Graph snapshot saved to {snapshot_path}")
    except Exception as e: # Catch potential IOErrors etc.
        print(f"Error saving snapshot: {e}")
    ```

    To automatically restore a previous snapshot and save updates at regular
    intervals, use:

    ```python
    from ume import enable_snapshot_autosave_and_restore

    enable_snapshot_autosave_and_restore(graph_adapter, "ume_snapshot.json")
    ```

    Or run the scheduler from the command line:

    ```bash
    ume-cli snapshot-schedule --interval 300
    ```

    This writes updates to the path configured by `UME_SNAPSHOT_PATH` every
    5 minutes until stopped with `Ctrl+C`.

6.  **Load Graph from Snapshot (Optional):**
    Restore a graph's state from a previously saved snapshot file:
    ```python
    from ume import load_graph_from_file, SnapshotError, IGraphAdapter # Ensure IGraphAdapter for type hint
    import pathlib # For pathlib.Path(...).exists()
    import json # For json.JSONDecodeError

    loaded_graph_adapter: IGraphAdapter = None # Initialize
    try:
        # Assuming snapshot_path = "my_graph_snapshot.json" from previous step
        if 'snapshot_path' in locals() and pathlib.Path(snapshot_path).exists():
            loaded_graph_adapter = load_graph_from_file(snapshot_path)
            print(f"Graph loaded successfully from {snapshot_path}")
            print(f"Loaded graph content: {loaded_graph_adapter.dump()}")
        else:
            print(f"Snapshot file {snapshot_path if 'snapshot_path' in locals() else 'my_graph_snapshot.json'} not found, skipping load example.")
    except FileNotFoundError:
        print(f"Error: Snapshot file not found.")
    except json.JSONDecodeError:
        print(f"Error: Snapshot file contains invalid JSON.")
    except SnapshotError as e:
        print(f"Error: Snapshot file has invalid structure: {e}")
    except Exception as e:
        print(f"An unexpected error occurred while loading snapshot: {e}")

    # You can now work with loaded_graph_adapter
    if loaded_graph_adapter and loaded_graph_adapter.node_exists("node_A"):
        print(f"Node 'node_A' from loaded graph: {loaded_graph_adapter.get_node('node_A')}")
    ```
This provides a basic flow for event handling and graph interaction within UME.

### Swapping Backends
UME exposes small factory helpers that make it easy to change the storage
implementation without modifying other code.  To switch the graph adapter or
vector store used by the API, call the configuration functions:

```python
from ume import PersistentGraph, Neo4jGraph
from ume.api import configure_graph, configure_vector_store
from ume.vector_store import create_default_store

# SQLite graph
configure_graph(PersistentGraph("my.db"))
configure_vector_store(create_default_store())

# Later swap to Neo4j
configure_graph(Neo4jGraph("bolt://localhost:7687", "neo4j", "password"))
```

These helpers allow embedding applications to experiment with different
backends—such as Neo4j for production and the lightweight SQLite adapter for
local testing—without rewriting initialization code.

## How to Use UMEClient

`UMEClient` is a small helper for publishing events to the broker. It validates
the payload using UME's schemas before sending so your application only needs to
prepare a dictionary and handle any errors. Configuration values can be read
from :class:`ume.config.Settings` and overridden by environment variables at
runtime.

```python
from ume.config import load_settings
from ume.client import UMEClient, UMEClientError
import time

# Load Settings (environment variables may override defaults)
settings = load_settings()

# Connect to the broker and topic defined in Settings
with UMEClient(settings) as client:
    # Example event dictionary (CREATE_NODE)
    event = {
        "event_type": "CREATE_NODE",
        "timestamp": int(time.time()),
        "node_id": "demo_node",
        "payload": {"name": "Demo"},
        "source": "umeclient_example",
    }

    try:
        # Schema validation and Kafka publishing happen inside produce_event
        client.produce_event(event)
        print("Event produced successfully")
    except UMEClientError as e:
        print(f"Failed to produce event: {e}")
```

The client raises `UMEClientError` for issues such as failed validation or
broker communication errors so they can be handled cleanly.

## Command-Line Interface (v0.3.0-dev)

You can interact with UME via an interactive REPL (Read-Eval-Print Loop) command-line interface.

To start the CLI, run the console script installed by Poetry:
```bash
poetry run ume-cli
```
If you have installed UME into your environment, you can simply run `ume-cli`.
For development purposes you can still execute the module directly:
```bash
poetry run python ume_cli.py
```
You will see the prompt: `ume> `. Type `help` or `?` to list available commands, or `help <command>` for details on a specific command.

Pass `--show-warnings` to display Python warnings or `--warnings-log <file>` to
log them for debugging.

You can set `UME_CLI_DB` to override where the CLI stores its SQLite database.
If you define `UME_ROLE`, the CLI will run with that role's permissions and
display an informational message at startup.

### Available Commands

*   **`new_node <node_id> <json_attributes>`**: Create a new node.
    *   Example: `new_node user123 '{"name": "Alice", "email": "alice@example.com"}'`
*   **`new_edge <source_id> <target_id> <label>`**: Create a new directed edge between two existing nodes.
    *   Example: `new_edge user123 order456 PLACED_ORDER`
*   **`del_edge <source_id> <target_id> <label>`**: Delete an existing directed edge.
    *   Example: `del_edge user123 order456 PLACED_ORDER`
*   **`redact_node <node_id>`**: Mark a node as redacted so it no longer shows up in queries.
*   **`redact_edge <source_id> <target_id> <label>`**: Mark a specific edge as redacted.
*   **`show_nodes`**: List all node IDs currently in the graph.
*   **`show_edges`**: List all edges in the graph as `(source -> target) [label]`.
*   **`neighbors <node_id> [<label>]`**: List all target nodes that `<node_id>` connects to. Optionally filter by edge label.
    *   Example: `neighbors user123 PLACED_ORDER`
    *   Example: `neighbors user123`
*   **`snapshot_save <filepath>`**: Save the current graph state (nodes and edges) to the given JSON file.
    *   Example: `snapshot_save memory_backup.json`
*   **`snapshot_load <filepath>`**: Clear the current graph and load state from the given JSON file.
    *   Example: `snapshot_load memory_backup.json`
*   **`watch [path1,path2]`**: Start the dev-log watcher for the provided paths (defaults to `WATCH_PATHS`).
*   **`clear`**: Remove all nodes and edges from the current graph.
*   **`exit`** or **`quit`** or **`EOF`** (Ctrl+D): Quit the UME CLI.
*   **`help`** or **`?`**: Display help information.

### Example Session

```text
ume> new_node alice '{"age": 30, "city": "Wonderland"}'
Node 'alice' created.
ume> new_node bob '{"age": 25, "city": "LookingGlass"}'
Node 'bob' created.
ume> new_edge alice bob friend_of
Edge (alice)->(bob) [friend_of] created.
ume> neighbors alice
Neighbors of 'alice': ['bob']
ume> neighbors alice friend_of
Neighbors of 'alice' with label 'friend_of': ['bob']
ume> show_edges
Edges:
  - alice -> bob [friend_of]
ume> snapshot_save memory.json
Snapshot written to memory.json
ume> clear
Graph cleared.
ume> show_nodes
No nodes in the graph.
ume> snapshot_load memory.json
Graph restored from memory.json
ume> show_nodes
Nodes:
  - alice
  - bob
ume> redact_node alice
Node 'alice' redacted.
ume> show_nodes
Nodes:
  - bob
ume> exit
Goodbye!
```

## Graph Analytics with Neo4j GDS

When using `Neo4jGraph` with the `use_gds=True` option, UME can delegate graph
analytics to Neo4j's Graph Data Science (GDS) library. Functions in
`ume.analytics` such as `pagerank_centrality`, `betweenness_centrality`,
`find_communities`, `node_similarity`, `temporal_community_detection`, and
`time_varying_centrality` will execute the corresponding GDS procedures instead
of using NetworkX.

```python
from ume import Neo4jGraph
from ume.analytics import pagerank_centrality, time_varying_centrality

graph = Neo4jGraph("bolt://localhost:7687", "neo4j", "password", use_gds=True)
scores = pagerank_centrality(graph)
recent = time_varying_centrality(graph, past_n_days=7)
print(scores)
print(recent)
```

If GDS is not available or another adapter is used, these functions fall back to
`networkx` implementations.

### Graph Similarity

You can also measure how similar two graphs are using `graph_similarity`:

```python
from ume import Neo4jGraph
from ume.analytics import graph_similarity

g1 = Neo4jGraph("bolt://localhost:7687", "neo4j", "password", use_gds=True)
g2 = Neo4jGraph("bolt://localhost:7687", "neo4j", "password", use_gds=True)
score = graph_similarity(g1, g2)
print(score)
```

## Embedding Model

Text attributes can be converted to vector embeddings using a Sentence
Transformers model. Set `UME_EMBED_MODEL` to the desired Hugging Face
model name (defaults to `all-MiniLM-L6-v2`). Install the optional
dependencies with:

```bash
poetry install --with embedding
```

## Vector Store

UME can optionally maintain an index of node embeddings. Calling `VectorStore()`
instantiates the configured backend using environment defaults (equivalent to
`create_vector_store()`). When a `CREATE_NODE` or `UPDATE_NODE_ATTRIBUTES` event
contains an `embedding` field in its attributes, the vector is added to the
index via `VectorStoreListener`.

Set the following environment variables to configure the store:

- `UME_VECTOR_BACKEND` – `faiss` (default) or `chroma`.
- `UME_VECTOR_DIM` – dimension of the embedding vectors (default `1536`). This
  must match the output dimension of the configured embedding model. If set to
  `0`, the dimension will be detected automatically when the vector store is
  created.
- `UME_VECTOR_INDEX` – path of the index file.
- `UME_VECTOR_USE_GPU` – set to `true` to build the index on a GPU (requires
  FAISS compiled with GPU support).
- `UME_VECTOR_GPU_MEM_MB` – temporary memory (in MB) allocated for FAISS GPU
operations (default `256`). Increase or decrease this to tune GPU memory usage
when building the index.
  The same value can be passed to `VectorStore(gpu_mem_mb=...)` when
  constructing a store programmatically.

If the file specified by `UME_VECTOR_INDEX` exists, it is loaded automatically
when the store is created. New vectors are written back to this file whenever
they are added and when the store is closed.

Install GPU support with:

```bash
poetry install --with vector
```

See [Vector Store Benchmark](docs/VECTOR_BENCHMARKS.md) for sample GPU results.

## Logging

UME uses ``structlog`` for structured application logs. By default logs are
formatted for human readability. Set ``UME_LOG_JSON=1`` to output JSON lines and
``UME_LOG_LEVEL=DEBUG`` for verbose logging. These environment variables apply
to the CLI, API server and demo scripts.

## Where to Get Help

If you have questions, encounter issues, or want to discuss ideas related to UME, please feel free to:

*   **Open an Issue:** For bug reports, feature requests, or specific questions, please check the [GitHub Issues](https://github.com/d0tTino/universal-memory-engine/issues) page.
*   **Check our Contributing Guide:** For information on how to contribute to the project, see the [CONTRIBUTING.md](CONTRIBUTING.md) file.
*   **Be Mindful of Our Code of Conduct:** Please review our [CODE_OF_CONDUCT.md](CODE_OF_CONDUCT.md) before participating.<|MERGE_RESOLUTION|>--- conflicted
+++ resolved
@@ -351,11 +351,8 @@
 The `ume` CLI can spin up all services for local development. From the repository root run:
 
 ```bash
-<<<<<<< HEAD
 poetry run python ume_cli.py up --no-confirm
-=======
-poetry run ume-cli up
->>>>>>> 36e04b09
+
 ```
 
 The command generates TLS certificates if needed and waits until the services
