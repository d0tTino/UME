# universal-memory-engine
Event-sourced knowledge-graph memory bus for agents and automations (AKA UME).

## Project Setup

This section provides instructions for setting up the development environment for the Universal Memory Engine (UME).

### Prerequisites

Before you begin, ensure you have the following installed:

*   **Python:** Version 3.12 or newer. This project uses Poetry, which will manage project-specific Python versions if configured, but a base Python installation is required.
*   **Poetry:** A Python dependency management and packaging tool. Installation instructions can be found at [https://python-poetry.org/docs/#installation](https://python-poetry.org/docs/#installation).
*   **Docker:** Docker Desktop (for Windows/macOS) or Docker Engine + Docker Compose (for Linux). This is required to run backend services like Redpanda. Download from [https://www.docker.com/products/docker-desktop/](https://www.docker.com/products/docker-desktop/).

### Setup Steps

1.  **Clone the repository:**
    ```bash
    git clone <repository-url>
    ```
    (Replace `<repository-url>` with the actual URL of this repository)

2.  **Navigate to the project directory:**
    ```bash
    cd universal-memory-engine
    ```

3.  **Install Python dependencies using Poetry:**
    ```bash
    poetry install
    ```
    This command reads the `pyproject.toml` file, which lists the project's dependencies. Poetry resolves these dependencies and installs them into a dedicated virtual environment, ensuring a consistent and isolated development setup.

4.  **Verify Docker Compose installation:**
    ```bash
    docker compose version
    ```
    This command checks if Docker Compose is installed and accessible. Docker Compose is used to manage multi-container Docker applications, including the services UME relies on.

5.  **Start the required services using Docker Compose:**
    ```bash
    docker compose -f docker/docker-compose.yml up -d
    ```
    This command starts the services defined in the `docker/docker-compose.yml` file in detached mode (`-d`), meaning they run in the background. The services started are:
    *   **Redpanda:** A Kafka-compatible event streaming platform used as the message broker.
    *   **Redpanda Console:** A web-based UI for managing and monitoring Redpanda, which also includes a Schema Registry.

6.  **(Optional) Quick Redpanda Test via Docker:**
    If you want to quickly test Redpanda without using Docker Compose, or if you only need Redpanda running, you can use the following Docker command:
    ```bash
    docker run -d --name=redpanda --rm \
        -p 9092:9092 -p 9644:9644 \
        docker.vectorized.io/vectorized/redpanda:latest \
        redpanda start
    ```
<<<<<<< HEAD
    This command downloads the latest Redpanda image (if not already present) and starts a Redpanda container named `redpanda`. It maps port `9092` for Kafka client connections and `9644` for the Redpanda admin API. The `--rm` flag ensures the container is removed when stopped. This is an alternative for running just Redpanda and is useful for quick tests or simpler setups.

## Quickstart

This section guides you through running a minimal demo to produce and consume an event using UME with Redpanda.

1.  **Start Redpanda and Services:**
    Ensure Docker is running. Navigate to the project root directory and start the Redpanda message broker and Redpanda Console (which includes a schema registry) using Docker Compose:
    ```bash
    docker compose -f docker/docker-compose.yml up -d
    ```
    This command reads the `docker/docker-compose.yml` file and starts the defined services in detached mode. You can check the status of the containers with `docker ps`.

2.  **Install Python Dependencies:**
    If you haven't already, install the necessary Python packages using Poetry:
    ```bash
    poetry install
    ```
    This command sets up a virtual environment and installs dependencies specified in `pyproject.toml`.

3.  **Run the Consumer:**
    Open a terminal window, navigate to the project root, and start the demo consumer script:
    ```bash
    poetry run python src/ume/consumer_demo.py
    ```
    The consumer will start, subscribe to the `ume_demo` topic, and wait for messages. You should see log output indicating it's waiting.

4.  **Run the Producer:**
    Open a *new* terminal window (keeping the consumer running), navigate to the project root, and run the demo producer script:
    ```bash
    poetry run python src/ume/producer_demo.py
    ```
    The producer will send a sample event to the `ume_demo` topic.

5.  **Observe the Output:**
    *   In the **producer's terminal**, you should see log messages indicating the event was produced and delivered successfully. For example:
        ```
        INFO:producer_demo:Producing event to topic 'ume_demo': {'type': 'demo_event', 'timestamp': ..., 'payload': {'message': 'Hello from producer_demo!'}}
        INFO:producer_demo:Message delivered to ume_demo [...] at offset ...
        ```
    *   In the **consumer's terminal**, you should see log messages indicating the event was received. For example:
        ```
        INFO:consumer_demo:Received event: {'type': 'demo_event', 'timestamp': ..., 'payload': {'message': 'Hello from producer_demo!'}}
        ```

This demonstrates a basic event flow through the system using the provided demo scripts and Redpanda. To stop the consumer, press `Ctrl+C` in its terminal. To stop the Redpanda services, run `docker compose -f docker/docker-compose.yml down`.

## Architecture

This section provides a high-level overview of the Universal Memory Engine (UME) demo setup.

The current system consists of the following main components:

1.  **Event Producer (`src/ume/producer_demo.py`):**
    *   This script is responsible for generating and sending events to the message broker.
    *   In the demo, it creates a sample JSON event with a `type`, `timestamp`, and `payload`.
    *   It connects to the Kafka/Redpanda broker at `localhost:9092` and sends the event to a predefined topic.

2.  **Message Broker (Redpanda):**
    *   Redpanda is a Kafka-compatible streaming data platform. It is run locally using Docker, as defined in the `docker/docker-compose.yml` file.
    *   It receives events from producers and stores them durably in topics.
    *   It allows multiple consumers to subscribe to these topics and read events.
    *   The demo uses a topic named `ume_demo`.
    *   The Docker setup also includes Redpanda Console, which provides a UI and schema registry capabilities, accessible typically on `localhost:8081` (for the console) while Redpanda itself exposes a schema registry via Pandaproxy on `localhost:8082`.

3.  **Event Consumer (`src/ume/consumer_demo.py`):**
    *   This script subscribes to topics on the message broker to receive and process events.
    *   In the demo, it connects to the Kafka/Redpanda broker at `localhost:9092`, subscribes to the `ume_demo` topic using the group ID `ume_demo_group`.
    *   Upon receiving an event, it logs the event's content. In a more complete system, this component would be responsible for parsing the event, updating the memory graph, triggering actions, or other processing tasks.

### Event Schema

The events exchanged in the demo have a simple JSON structure. Here's an example and description of its fields:

**Example Event:**

```json
{
  "type": "demo_event",
  "timestamp": 1678886400,
  "payload": {
    "message": "Hello from producer_demo!"
  }
}
```

**Fields:**

*   `type` (string): Describes the kind of event. In the demo, this is hardcoded to `"demo_event"`.
*   `timestamp` (integer): A Unix timestamp (seconds since epoch) indicating when the event was generated.
*   `payload` (object): A JSON object containing the actual data of the event. The structure of the payload can vary depending on the event type. For the demo, it includes a simple `message`.

**Data Flow:**

The basic data flow is as follows:

*   The `producer_demo.py` script sends an event to the `ume_demo` topic in Redpanda.
*   Redpanda stores this event.
*   The `consumer_demo.py` script, subscribed to the `ume_demo` topic, receives this event from Redpanda.
*   The consumer then processes the event (currently, by logging it).

This setup demonstrates a simple event-driven architecture, which is foundational for the UME concept where events are captured and processed to build up a knowledge graph or memory representation.
=======
    This command downloads the latest Redpanda image (if not already present) and starts a Redpanda container named `redpanda`. It maps port `9092` for Kafka client connections and `9644` for the Redpanda admin API. The `--rm` flag ensures the container is removed when stopped. This is an alternative for running just Redpanda and is useful for quick tests or simpler setups.
>>>>>>> a681543a
<|MERGE_RESOLUTION|>--- conflicted
+++ resolved
@@ -12,50 +12,6 @@
 *   **Python:** Version 3.12 or newer. This project uses Poetry, which will manage project-specific Python versions if configured, but a base Python installation is required.
 *   **Poetry:** A Python dependency management and packaging tool. Installation instructions can be found at [https://python-poetry.org/docs/#installation](https://python-poetry.org/docs/#installation).
 *   **Docker:** Docker Desktop (for Windows/macOS) or Docker Engine + Docker Compose (for Linux). This is required to run backend services like Redpanda. Download from [https://www.docker.com/products/docker-desktop/](https://www.docker.com/products/docker-desktop/).
-
-### Setup Steps
-
-1.  **Clone the repository:**
-    ```bash
-    git clone <repository-url>
-    ```
-    (Replace `<repository-url>` with the actual URL of this repository)
-
-2.  **Navigate to the project directory:**
-    ```bash
-    cd universal-memory-engine
-    ```
-
-3.  **Install Python dependencies using Poetry:**
-    ```bash
-    poetry install
-    ```
-    This command reads the `pyproject.toml` file, which lists the project's dependencies. Poetry resolves these dependencies and installs them into a dedicated virtual environment, ensuring a consistent and isolated development setup.
-
-4.  **Verify Docker Compose installation:**
-    ```bash
-    docker compose version
-    ```
-    This command checks if Docker Compose is installed and accessible. Docker Compose is used to manage multi-container Docker applications, including the services UME relies on.
-
-5.  **Start the required services using Docker Compose:**
-    ```bash
-    docker compose -f docker/docker-compose.yml up -d
-    ```
-    This command starts the services defined in the `docker/docker-compose.yml` file in detached mode (`-d`), meaning they run in the background. The services started are:
-    *   **Redpanda:** A Kafka-compatible event streaming platform used as the message broker.
-    *   **Redpanda Console:** A web-based UI for managing and monitoring Redpanda, which also includes a Schema Registry.
-
-6.  **(Optional) Quick Redpanda Test via Docker:**
-    If you want to quickly test Redpanda without using Docker Compose, or if you only need Redpanda running, you can use the following Docker command:
-    ```bash
-    docker run -d --name=redpanda --rm \
-        -p 9092:9092 -p 9644:9644 \
-        docker.vectorized.io/vectorized/redpanda:latest \
-        redpanda start
-    ```
-<<<<<<< HEAD
-    This command downloads the latest Redpanda image (if not already present) and starts a Redpanda container named `redpanda`. It maps port `9092` for Kafka client connections and `9644` for the Redpanda admin API. The `--rm` flag ensures the container is removed when stopped. This is an alternative for running just Redpanda and is useful for quick tests or simpler setups.
 
 ## Quickstart
 
@@ -156,7 +112,4 @@
 *   The `consumer_demo.py` script, subscribed to the `ume_demo` topic, receives this event from Redpanda.
 *   The consumer then processes the event (currently, by logging it).
 
-This setup demonstrates a simple event-driven architecture, which is foundational for the UME concept where events are captured and processed to build up a knowledge graph or memory representation.
-=======
-    This command downloads the latest Redpanda image (if not already present) and starts a Redpanda container named `redpanda`. It maps port `9092` for Kafka client connections and `9644` for the Redpanda admin API. The `--rm` flag ensures the container is removed when stopped. This is an alternative for running just Redpanda and is useful for quick tests or simpler setups.
->>>>>>> a681543a
+This setup demonstrates a simple event-driven architecture, which is foundational for the UME concept where events are captured and processed to build up a knowledge graph or memory representation.