# universal-memory-engine
Event-sourced knowledge-graph memory bus for agents and automations (AKA UME).

UME (Universal Memory Engine) is designed to provide a robust, evolving memory for AI agents and automated systems. At its core, UME captures events from various sources and uses them to build and maintain a dynamic knowledge graph. This means that instead of static memory, agents can tap into a rich, interconnected web of information that reflects the history of their interactions and observations. This allows them to understand context, recall past experiences, and make more informed decisions.

The primary motivation behind UME is to equip AI agents with a form of persistent, long-term memory that can adapt over time. This capability is crucial for enabling more complex reasoning, facilitating nuanced inter-agent communication through shared contextual understanding, and ultimately, building more intelligent and autonomous systems. By structuring memory as an event-sourced knowledge graph, UME aims to offer a flexible and scalable solution for these challenges.

## Core Modules
The engine is built from a few key components:
- **Privacy Agent** (`src/ume/pipeline/privacy_agent.py`)
  - Redacts personally identifiable information (PII) from incoming events using Presidio.
  - Forwards sanitized events to downstream Kafka topics.
- **FastAPI API** (`src/ume/api.py`)
  - HTTP service exposing graph queries and analytics endpoints.
  - Enforces role-based access to graph operations.
- **Graph Adapters** (`src/ume/graph_adapter.py`, `src/ume/neo4j_graph.py`)
  - Define a common interface for manipulating different graph backends.
  - Includes adapters for in-memory, SQLite, and Neo4j storage as well as RBAC wrappers.
- **Vector Store** (`src/ume/vector_store.py`)
  - Maintains a FAISS index of node embeddings for similarity search.
  - Use `create_default_store()` to instantiate one from environment settings.
- **CLI** (`ume_cli.py`)
  - Command-line utility for producing events, inspecting the graph, and running maintenance tasks.

### Event Flow
```
Producer --> ume-raw-events --> Privacy Agent --> ume-clean-events --> Graph Consumer --> Graph Adapter --> Storage (SQLite/Neo4j)
```

## Project Setup

This section outlines the necessary tools for developing and running the Universal Memory Engine (UME). For step-by-step installation and setup instructions, please refer to the [Quickstart](#quickstart) section.

### Core Tools Required:

*   **Python:** Version **3.10** or newer is required.
*   **Poetry:** For Python dependency management. Installation instructions can be found at [https://python-poetry.org/docs/#installation](https://python-poetry.org/docs/#installation).
*   **Docker:** Docker Desktop (for Windows/macOS) or Docker Engine + Docker Compose (for Linux) is required to run backend services like Redpanda. Download from [https://www.docker.com/products/docker-desktop/](https://www.docker.com/products/docker-desktop/).

After installing these tools and cloning the repository, install all Python
dependencies (including development requirements) with:

```bash
poetry install --with dev
```
This installs core dependencies such as `faust-streaming` for stream processing
and `faiss-cpu` for the vector store.

## Architecture

This section provides a high-level overview of the Universal Memory Engine (UME) demo setup.
For a diagram that shows how each module maps to the pillars in the roadmap, see [docs/ARCHITECTURE_OVERVIEW.md](docs/ARCHITECTURE_OVERVIEW.md).

The current system consists of the following main components:

1.  **Event Producer (`src/ume/producer_demo.py`):**
    *   This script is responsible for generating and sending events to the message broker.
    *   In the demo, it creates a sample JSON event with a `type`, `timestamp`, and `payload`.
    *   It connects to the Kafka/Redpanda broker at `localhost:9092` and sends the event to a predefined topic.

2.  **Message Broker (Redpanda):**
    *   Redpanda is a Kafka-compatible streaming data platform. It is run locally using Docker, as defined in the `docker/docker-compose.yml` file.
    *   It receives events from producers and stores them durably in topics.
    *   It allows multiple consumers to subscribe to these topics and read events.
    *   The demo uses a topic named `ume-clean-events`, configured for unlimited retention and immutable append-only storage so it acts as the canonical audit trail.
    *   The Docker setup also includes Redpanda Console, which provides a UI and schema registry capabilities, accessible typically on `localhost:8081` (for the console) while Redpanda itself exposes a schema registry via Pandaproxy on `localhost:8082`.

3.  **Event Consumer (`src/ume/consumer_demo.py`):**
    *   This script subscribes to topics on the message broker to receive and process events.
    *   In the demo, it connects to the Kafka/Redpanda broker at `localhost:9092`, subscribes to the `ume-clean-events` topic using the group ID `ume_client_group`.
    *   Upon receiving an event, it logs the event's content. In a more complete system, this component would be responsible for parsing the event, updating the memory graph, triggering actions, or other processing tasks.

### Event Schema

The events exchanged in the demo have a simple JSON structure. Here's an example and description of its fields:

**Example Event:**

```json
{
  "event_type": "demo_event",
  "timestamp": 1678886400,
  "payload": {
    "message": "Hello from producer_demo!"
  }
}
```

**Fields:**

*   `event_type` (string): Describes the kind of event. In the demo, this is hardcoded to `"demo_event"`.
*   `timestamp` (integer): A Unix timestamp (seconds since epoch) indicating when the event was generated.
*   `payload` (object): A JSON object containing the actual data of the event. The structure of the payload can vary depending on the event type. For the demo, it includes a simple `message`.

All official event types such as `CREATE_NODE` or `CREATE_EDGE` have
corresponding JSON Schema definitions under `src/ume/schemas`.  Producers
should validate events using `ume.validate_event_dict()` before publishing to
Kafka or any other broker.

#### CREATE_EDGE Event

Used to create a new directed, labeled edge between two existing nodes.

**Example JSON:**
```json
{
  "event_type": "CREATE_EDGE",
  "timestamp": 1678954321,
  "event_id": "evt_edge_create_001",
  "source": "application_A",
  "node_id": "source_node_alpha",    // ID of the source node
  "target_node_id": "target_node_beta",  // ID of the target node
  "label": "RELATES_TO"             // Label for the edge
  // "payload" is optional for this event type, defaults to {}
}
```
**Required Fields in Data for `parse_event`:**
*   `event_type`: Must be "CREATE_EDGE".
*   `timestamp`: Integer Unix timestamp.
*   `node_id`: String, ID of the source node.
*   `target_node_id`: String, ID of the target node.
*   `label`: String, label for the edge.
**Optional Fields:** `event_id`, `source`, `payload`.

#### DELETE_EDGE Event

Used to remove a specific directed, labeled edge between two nodes.

**Example JSON:**
```json
{
  "event_type": "DELETE_EDGE",
  "timestamp": 1678954322,
  "event_id": "evt_edge_delete_001",
  "source": "application_B",
  "node_id": "source_node_alpha",    // ID of the source node
  "target_node_id": "target_node_beta",  // ID of the target node
  "label": "RELATES_TO"             // Label of the edge to delete
  // "payload" is optional for this event type, defaults to {}
}
```
**Required Fields in Data for `parse_event`:**
*   `event_type`: Must be "DELETE_EDGE".
*   `timestamp`: Integer Unix timestamp.
*   `node_id`: String, ID of the source node.
*   `target_node_id`: String, ID of the target node.
*   `label`: String, label of the edge.
**Optional Fields:** `event_id`, `source`, `payload`.

**Event Flow:** *(see the full diagram in [docs/ARCHITECTURE_OVERVIEW.md](docs/ARCHITECTURE_OVERVIEW.md))*

```
Producer --> ume-raw-events --> Privacy Agent --> ume-clean-events
     --> Graph Consumer --> Graph Adapter --> Storage (SQLite/Neo4j) & Vector Store
```

1. `producer_demo.py` publishes raw events to the `ume-raw-events` Kafka topic.
2. The **Privacy Agent** consumes these events, redacts PII, and forwards sanitized messages to `ume-clean-events`.
3. A graph consumer reads sanitized events and applies them via the configured **Graph Adapter**.
4. The adapter persists nodes and edges to the chosen backend, such as SQLite or Neo4j, and writes embeddings to a vector store.

When nodes include textual attributes, the consumer generates vector embeddings using the configured model. These embeddings are stored in the vector store and queried via similarity search to locate relevant nodes before running graph traversals.

This pipeline demonstrates how UME transforms incoming events into a persistent knowledge graph.

## UME Graph Model

A core aspect of the Universal Memory Engine (UME) is its ability to construct a knowledge graph from the events it processes. This graph serves as the dynamic, queryable memory for agents and automations.

The detailed schema of this graph, including node types, relationship types, and their properties, is a key part of UME's design. As the system evolves, this will be critical for understanding how memory is structured and utilized.
Additionally, the graph supports directed, labeled **edges** connecting these nodes, representing relationships such as `(source_node_id, target_node_id, 'RELATES_TO')`. The default implementation, `PersistentGraph`, stores this data in a lightweight SQLite database for durability while still exposing edges as a list of tuples via `get_all_edges()`.

For current plans and eventual detailed documentation on the UME graph model, please see:

*   [**Graph Model Documentation (docs/GRAPH_MODEL.md)**](docs/GRAPH_MODEL.md)
*   [**Graph Listener Guide (docs/GRAPH_LISTENERS.md)**](docs/GRAPH_LISTENERS.md)
*   [**LLM Ferry (docs/LLM_FERRY.md)**](docs/LLM_FERRY.md)
*   [**Angel Bridge (docs/ANGEL_BRIDGE.md)**](docs/ANGEL_BRIDGE.md)
*   [**API Reference (docs/API_REFERENCE.md)**](docs/API_REFERENCE.md)
*   [**Self-Hosted Runner Setup (docs/SELF_HOSTED_RUNNER.md)**](docs/SELF_HOSTED_RUNNER.md)
*   [**DAGExecutor Guide (docs/DAG_EXECUTOR.md)**](docs/DAG_EXECUTOR.md)
*   [**Resource Scheduler**](#resource-scheduler)

## Resource Scheduler

The `ResourceScheduler` provides a lightweight way to limit how many tasks
can use a given resource simultaneously. Concurrency counts are configured per
resource.

```python
from ume import ResourceScheduler, ScheduledTask

sched = ResourceScheduler(resources={"gpu": 1})
sched.run([
    ScheduledTask(func=lambda e: do_gpu_work(), resource="gpu"),
    ScheduledTask(func=lambda e: more_gpu_work(), resource="gpu"),
])
```

This documentation will be updated as the graph processing components of UME are developed.

## Testing

This project uses [pytest](https://docs.pytest.org/) for unit and integration testing, and [pytest-cov](https://pytest-cov.readthedocs.io/) for test coverage measurement.

### Prerequisites

You must run the tests with **Python 3.10** or newer.

Ensure you have installed the development dependencies:
```bash
poetry install --with dev
```
(This project uses `pre-commit` for linting and type checks. To run the same
checks as CI, execute:)
```bash
pre-commit run --all-files
```
(Optional) regenerate the detect-secrets baseline with:
```bash
detect-secrets scan > .secrets.baseline
```
(Note: `poetry install` by default installs dev dependencies unless `--no-dev` is specified. However, explicitly mentioning `--with dev` can be clearer for users who might have installed with `--no-dev` previously).

To determine if your changes require running tests and linters, execute:
```bash
python scripts/ci_should_run.py && echo "Run tests" || echo "Docs only, skipping"
```
If the repository does not have an `origin/main` branch, the helper falls back
to comparing against the previous commit, so it will still return a meaningful
result.


### Running Tests

1.  **Run all tests:**
    To execute the entire test suite, navigate to the project root directory and run:
    ```bash
    poetry run pytest
    ```
    Alternatively, run pytest directly by setting ``PYTHONPATH`` so the
    source directory is discoverable (Python 3.10 or newer is required):
    ```bash
    PYTHONPATH=src pytest
    ```

2.  **Run tests with coverage report:**
    To run tests and generate a code coverage report for the `src/ume` package, use:
    ```bash
    poetry run pytest --cov=src/ume --cov-report=term-missing
    ```
    This will print a summary to the terminal, including which lines of code are not covered by tests. An HTML report can also be generated for more detailed inspection (see pytest-cov documentation).

### Test Location

*   Test files are located in the `tests/` directory at the project root.
*   Test files follow the naming convention `test_*.py`.

### Writing Tests

When contributing new features or fixing bugs, please include relevant tests:
*   **Unit Tests:** For individual functions, classes, or modules.
*   **Integration Tests:** For interactions between components (e.g., testing event flow through a mock Kafka setup, though this is a future enhancement).

Strive for clear, concise tests that verify specific behaviors and edge cases.

## CI Workflow

This project uses GitHub Actions to run linting, type checks, unit tests, and
coverage reporting. The `coverage` job executes on a self-hosted runner as
described in [docs/SELF_HOSTED_RUNNER.md](docs/SELF_HOSTED_RUNNER.md). It uses
`concurrency` with `cancel-in-progress` to terminate earlier runs on the same
branch. Steps are skipped when only documentation or comments change, so tests
and linters run only for code modifications.

## Access Control

UME enforces access restrictions for both Kafka topics and graph operations.
Example ACL commands for Redpanda and a description of roles are provided in
[docs/ACCESS_CONTROL.md](docs/ACCESS_CONTROL.md).

## Alignment Plugins

Before events modify the graph, UME runs any installed *alignment plugins*.
Plugins implement a simple interface with a `validate(event)` method and are
loaded from the `ume.plugins.alignment` package. A plugin should raise
`PolicyViolationError` if an event violates its policy. When this happens the
event is rejected and the error propagates to the caller.

The repository includes a basic example plugin that forbids creating a node with
ID `"forbidden"`. Additional policies can be added by dropping new modules in
`ume/plugins/alignment/` that register themselves using
`register_plugin()`.

### Rego Policy Engine

If the optional `policy` extras are installed (`poetry install --with policy`),
UME also loads any `.rego` files found in `ume/plugins/alignment/policies/` and
evaluates them using the built-in `RegoPolicyEngine`. Policies should define
`allow` rules under the `ume` package. Events are rejected when the query
`data.ume.allow` does not evaluate to `true` for the event input.

## Quickstart

### Prerequisites
- Python **3.10** or newer
- Poetry (https://python-poetry.org)
- Docker & Docker Compose
- A non-default `UME_AUDIT_SIGNING_KEY` environment variable
- See [docs/WINDOWS_QUICKSTART.md](docs/WINDOWS_QUICKSTART.md) for Windows-specific instructions

### 1. Install Python Dependencies
```bash
git clone https://github.com/d0tTino/universal-memory-engine.git
cd universal-memory-engine
poetry install --with dev
# Include optional embedding dependencies to run the full test suite
poetry install --with embedding
poetry run python -m spacy download en_core_web_lg
```
To automate the above steps (including installing development tools), you can
run the helper script:
```bash
./codex_setup.sh
```
This script installs Python 3.10 if missing, installs all dependencies and
development tools, automatically installs the pre-commit hooks, and fixes the
lock file if needed. After running it, you can verify the environment with:
```bash
pre-commit run --all-files
PYTHONPATH=src pytest

```

Create a `.env` file in the project root before starting any services. Copy the
template from [`docs/ENV_EXAMPLE.md`](docs/ENV_EXAMPLE.md) and set a
non-default `UME_AUDIT_SIGNING_KEY` or UME will refuse to start:

```bash
# .env
UME_AUDIT_SIGNING_KEY=my-ume-key
```

See [`docs/ENV_EXAMPLE.md`](docs/ENV_EXAMPLE.md) for the full list of available
settings.

### 2. Start the Docker Stack
<<<<<<< HEAD
The `ume` CLI can spin up all services for local development. From the repository root run:
=======
The `docker/docker-compose.yml` file starts Redpanda, the privacy agent,
a FastAPI server, and an optional Neo4j container. From the repository root run:

>>>>>>> 87a0e54a

```bash
poetry run python ume_cli.py up
```
<<<<<<< HEAD

The command waits for the services to become healthy and then prints the main URLs:

```
http://localhost:8000/docs
http://localhost:8000/recall
=======
Once `ume-api` is healthy you can access the API on `http://localhost:8000`:
```bash
curl "http://localhost:8000/recall?query=demo&k=1"
curl -X POST http://localhost:8000/events -H 'Content-Type: application/json' -d '{"text": "demo"}'
>>>>>>> 87a0e54a
```

If you want to enable TLS for the broker and API, generate certificates first:
```bash
bash docker/generate-certs.sh
```
Stop the services with:
```bash
poetry run python ume_cli.py down
```
See [docs/SSL_SETUP.md](docs/SSL_SETUP.md) for details.

### 3. Run the Consumer Demo
```bash
poetry run python src/ume/consumer_demo.py
```
This script subscribes to topic `ume-clean-events` on `localhost:9092` and waits for messages.

### 4. Run the Producer Demo
```bash
poetry run python src/ume/producer_demo.py
```
You should see a log entry in the consumer terminal indicating the event was received, parsed, and processed.

### 5. (Optional) Test Malformed Message Handling
Edit `src/ume/producer_demo.py`, add a bad message:
```python
# Example:
# Find the line: producer.produce(TOPIC, value=data, callback=delivery_report)
# Add before or after it:
producer.produce(TOPIC, value=b'not a json', callback=delivery_report) # Add this line
producer.flush() # Ensure it's flushed
```
Restart both demos and observe the consumer logging an error (e.g., `JSONDecodeError` or `EventError`) rather than crashing. Remember to remove the test line afterwards.

### 6. Run the Test Suite
After installing dependencies, you can run the unit tests to verify everything works:
```bash
poetry run pytest
# or
PYTHONPATH=src pytest
```

### 7. Run the Agent Integration Example
This example shows how an AutoDev agent can send events to UME and forward them
to Culture.ai:
```bash
poetry run python examples/agent_integration.py
```

### 8. Start the Frontend Demo
The API now runs on `localhost:8000` via Docker Compose. Interact with it using
the web interface or the small CLI demo in `frontend/app.py`:

```bash
# open frontend/index.html in your browser (e.g. with `python -m http.server`)
poetry run python frontend/app.py --username ume --password password query "MATCH (n) RETURN n"
```
You can also search the vector store with either UI:

```bash
poetry run python frontend/app.py --username ume --password password search "1,0,0" --k 3
```

### 9. Integration Notebooks

Simple wrappers for [LangGraph](https://github.com/langchain-ai/langgraph) and
[Letta](https://github.com/stratusphd/letta) forward events to the UME API. They
are installed with the optional `integrations` extras:

```bash
pip install ume[integrations]
```

See [`examples/langgraph_integration.ipynb`](examples/langgraph_integration.ipynb)
and [`examples/letta_integration.ipynb`](examples/letta_integration.ipynb) for
usage.

### Building and Deploying the Frontend

The React dashboard in `frontend/` is fully static and does not require a build
step. Serve the files with any web server:

```bash
cd frontend
python -m http.server 8001
```

Visit `http://localhost:8001/` after starting the API to log in with your API
credentials. To deploy, copy the contents of `frontend/` to your preferred
static hosting service or configure your production web server to serve the
files alongside the FastAPI application.

### API Authentication

Obtain an OAuth2 token via the `/token` endpoint using the password grant:

```bash
curl -X POST -d "username=ume&password=password" http://localhost:8000/token
```

Include the returned access token in the `Authorization` header for subsequent
requests:

```http
Authorization: Bearer <token>
```
Tokens expire after `UME_OAUTH_TTL` seconds (default 3600).

The only unauthenticated route is `/metrics`, which exposes Prometheus metrics.
See [`docs/ENV_EXAMPLE.md`](docs/ENV_EXAMPLE.md) for a sample `.env` file.

### Posting Events

Events can be sent directly to the API using the `/events` endpoint. The JSON
body must follow the schema expected by `ume.parse_event`.

```bash
curl -X POST http://localhost:8000/events \
  -H "Authorization: Bearer <token>" \
  -H "Content-Type: application/json" \
  -d '{"event_type": "CREATE_NODE", "timestamp": 1, "node_id": "n1", "payload": {"node_id": "n1", "attributes": {"name": "demo"}}}'
```

The event is validated and immediately applied to the configured graph adapter.

### Recall Nodes
Use the `/recall` endpoint to retrieve the nearest nodes for a search query or
vector:

```bash
curl "http://localhost:8000/recall?query=demo&k=3" \
  -H "Authorization: Bearer <token>"
```

The API returns the matching node attributes ordered by similarity.

## Configuration Templates

Sample configuration files for common environments are provided in
[`docs/CONFIG_TEMPLATES.md`](docs/CONFIG_TEMPLATES.md). These templates
demonstrate how to select different storage backends or event stores for
development, staging, and production setups. The same document also lists
every environment variable understood by UME along with its default value.

### Runtime Settings

Configuration defaults live in [`src/ume/config.py`](src/ume/config.py). This
module exposes a `Settings` dataclass whose attributes correspond to the various
UME options. When imported it first loads a `.env` file from the project root if
present and then applies any matching environment variables, allowing you to
override the defaults without modifying the code.

See [`docs/ENV_EXAMPLE.md`](docs/ENV_EXAMPLE.md) for a minimal `.env` template.

## Federated Deployments

Running UME in multiple data centers may require synchronizing memory across
regions. Several strategies are summarized in
[`docs/FEDERATION.md`](docs/FEDERATION.md).

## Basic Usage

This section outlines the basic programmatic steps to interact with the UME components using an event-driven approach. Assumes project setup is complete and services (like Redpanda, if using network-based events) are running.

1.  **Obtain a Graph Adapter Instance:**
    Factory helpers simplify adapter creation. Use `create_graph_adapter()` to
    build the default adapter from environment settings. You can still
    instantiate specific adapters directly if needed:
    ```python
    from ume import create_graph_adapter, PersistentGraph, Neo4jGraph, IGraphAdapter

    # Default SQLite-backed adapter
    graph_adapter: IGraphAdapter = create_graph_adapter()

    # Or connect to Neo4j explicitly
    neo4j_graph = Neo4jGraph("bolt://localhost:7687", "neo4j", "password")
    ```

2.  **Define Event Data Dictionaries:**
    Event data is typically prepared as Python dictionaries.
    ```python
    import time # Required for timestamp

    # Event to create node_A
    event_data_create_A = {
        "event_type": "CREATE_NODE", "timestamp": int(time.time()),
        "node_id": "node_A", # Field used by CREATE_NODE for the node to create
        "payload": {"name": "Alpha Node", "type": "concept"},
        "source": "my_script"
    }

    # Event to create node_B
    event_data_create_B = {
        "event_type": "CREATE_NODE", "timestamp": int(time.time()) + 1,
        "node_id": "node_B", # Field used by CREATE_NODE for the node to create
        "payload": {"name": "Beta Node", "value": 42},
        "source": "my_script"
    }

    # Event to create an edge from node_A to node_B
    event_data_create_edge_A_B = {
        "event_type": "CREATE_EDGE", "timestamp": int(time.time()) + 2,
        "node_id": "node_A",        # Source node for the edge
        "target_node_id": "node_B", # Target node for the edge
        "label": "KNOWS",           # Label of the edge
        "source": "my_script"
        # "payload" is optional for CREATE_EDGE, defaults to {}
    }
    ```

3.  **Parse and Apply Events:**
    Use `parse_event` to validate and convert raw dictionaries into `Event` objects, then `apply_event_to_graph` to modify the graph.
    ```python
    from ume import parse_event, apply_event_to_graph, EventError, ProcessingError
    # graph_adapter should be initialized as in step 1.

    events_to_process = [event_data_create_A, event_data_create_B, event_data_create_edge_A_B]

    for raw_event_data in events_to_process:
        try:
            print(f"Processing raw event: {raw_event_data.get('event_type')} for node {raw_event_data.get('node_id')}")
            parsed_event = parse_event(raw_event_data)
            print(f"  Parsed event: {parsed_event}")
            apply_event_to_graph(parsed_event, graph_adapter)
            print(f"  Successfully applied event {parsed_event.event_id} to graph.")
        except EventError as e:
            print(f"  Error parsing event: {e}")
        except ProcessingError as e:
            print(f"  Error applying event to graph: {e}")
    ```

4.  **Inspect Graph State (Optional):**
    You can inspect the graph's state using adapter methods:
    ```python
    # Check if nodes exist
    if graph_adapter.node_exists("node_A"):
        print(f"Node 'node_A' data: {graph_adapter.get_node('node_A')}")
    if graph_adapter.node_exists("node_B"):
        print(f"Node 'node_B' data: {graph_adapter.get_node('node_B')}")

    # Get all node IDs
    all_node_ids = graph_adapter.get_all_node_ids()
    print(f"All node IDs in graph: {all_node_ids}")

    # Example for find_connected_nodes
    if graph_adapter.node_exists("node_A"):
        try:
            connected_to_A = graph_adapter.find_connected_nodes("node_A")
            print(f"Nodes connected from 'node_A': {connected_to_A}") # Expected: ['node_B'] if KNOWS edge was added

            connected_with_knows_label = graph_adapter.find_connected_nodes("node_A", edge_label="KNOWS")
            print(f"Nodes connected from 'node_A' with label 'KNOWS': {connected_with_knows_label}") # Expected: ['node_B']
        except ProcessingError as e:
             print(f"Error finding connected nodes for node_A: {e}")

    # Get a serializable dump of the graph
    graph_dump = graph_adapter.dump()
    print(f"Graph dump: {graph_dump}")
    # Expected output might look like:
    # {"nodes": {"node_A": {"name": "Alpha Node", ...}, "node_B": {...}}, "edges": [["node_A", "node_B", "KNOWS"]]}
    ```

5.  **Snapshot Graph to File (Optional):**
    The `PersistentGraph` persists automatically, but you can manually dump the graph to a JSON file:
    ```python
    from ume import snapshot_graph_to_file
    # import pathlib # Ensure pathlib is imported if using Path objects for snapshot_path
    # import json # Ensure json is imported if handling json.JSONDecodeError specifically

    try:
        snapshot_path = "my_graph_snapshot.json"
        snapshot_graph_to_file(graph_adapter, snapshot_path)
        print(f"Graph snapshot saved to {snapshot_path}")
    except Exception as e: # Catch potential IOErrors etc.
        print(f"Error saving snapshot: {e}")
    ```

    To automatically restore a previous snapshot and save updates at regular
    intervals, use:

    ```python
    from ume import enable_snapshot_autosave_and_restore

    enable_snapshot_autosave_and_restore(graph_adapter, "ume_snapshot.json")
    ```

6.  **Load Graph from Snapshot (Optional):**
    Restore a graph's state from a previously saved snapshot file:
    ```python
    from ume import load_graph_from_file, SnapshotError, IGraphAdapter # Ensure IGraphAdapter for type hint
    import pathlib # For pathlib.Path(...).exists()
    import json # For json.JSONDecodeError

    loaded_graph_adapter: IGraphAdapter = None # Initialize
    try:
        # Assuming snapshot_path = "my_graph_snapshot.json" from previous step
        if 'snapshot_path' in locals() and pathlib.Path(snapshot_path).exists():
            loaded_graph_adapter = load_graph_from_file(snapshot_path)
            print(f"Graph loaded successfully from {snapshot_path}")
            print(f"Loaded graph content: {loaded_graph_adapter.dump()}")
        else:
            print(f"Snapshot file {snapshot_path if 'snapshot_path' in locals() else 'my_graph_snapshot.json'} not found, skipping load example.")
    except FileNotFoundError:
        print(f"Error: Snapshot file not found.")
    except json.JSONDecodeError:
        print(f"Error: Snapshot file contains invalid JSON.")
    except SnapshotError as e:
        print(f"Error: Snapshot file has invalid structure: {e}")
    except Exception as e:
        print(f"An unexpected error occurred while loading snapshot: {e}")

    # You can now work with loaded_graph_adapter
    if loaded_graph_adapter and loaded_graph_adapter.node_exists("node_A"):
        print(f"Node 'node_A' from loaded graph: {loaded_graph_adapter.get_node('node_A')}")
    ```
This provides a basic flow for event handling and graph interaction within UME.

### Swapping Backends
UME exposes small factory helpers that make it easy to change the storage
implementation without modifying other code.  To switch the graph adapter or
vector store used by the API, call the configuration functions:

```python
from ume import PersistentGraph, Neo4jGraph
from ume.api import configure_graph, configure_vector_store
from ume.vector_store import create_default_store

# SQLite graph
configure_graph(PersistentGraph("my.db"))
configure_vector_store(create_default_store())

# Later swap to Neo4j
configure_graph(Neo4jGraph("bolt://localhost:7687", "neo4j", "password"))
```

These helpers allow embedding applications to experiment with different
backends—such as Neo4j for production and the lightweight SQLite adapter for
local testing—without rewriting initialization code.

## How to Use UMEClient

`UMEClient` is a small helper for publishing events to the broker. It validates
the payload using UME's schemas before sending so your application only needs to
prepare a dictionary and handle any errors. Configuration values can be read
from :class:`ume.config.Settings` and overridden by environment variables at
runtime.

```python
from ume.config import Settings
from ume.client import UMEClient, UMEClientError
import time

# Create Settings (environment variables may override defaults)
settings = Settings()

# Connect to the broker and topic defined in Settings
with UMEClient(settings) as client:
    # Example event dictionary (CREATE_NODE)
    event = {
        "event_type": "CREATE_NODE",
        "timestamp": int(time.time()),
        "node_id": "demo_node",
        "payload": {"name": "Demo"},
        "source": "umeclient_example",
    }

    try:
        # Schema validation and Kafka publishing happen inside produce_event
        client.produce_event(event)
        print("Event produced successfully")
    except UMEClientError as e:
        print(f"Failed to produce event: {e}")
```

The client raises `UMEClientError` for issues such as failed validation or
broker communication errors so they can be handled cleanly.

## Command-Line Interface (v0.3.0-dev)

You can interact with UME via an interactive REPL (Read-Eval-Print Loop) command-line interface.

To start the CLI, run the console script installed by Poetry:
```bash
poetry run ume-cli
```
If you have installed UME into your environment, you can simply run `ume-cli`.
For development purposes you can still execute the module directly:
```bash
poetry run python ume_cli.py
```
You will see the prompt: `ume> `. Type `help` or `?` to list available commands, or `help <command>` for details on a specific command.

Pass `--show-warnings` to display Python warnings or `--warnings-log <file>` to
log them for debugging.

You can set `UME_CLI_DB` to override where the CLI stores its SQLite database.
If you define `UME_ROLE`, the CLI will run with that role's permissions and
display an informational message at startup.

### Available Commands

*   **`new_node <node_id> <json_attributes>`**: Create a new node.
    *   Example: `new_node user123 '{"name": "Alice", "email": "alice@example.com"}'`
*   **`new_edge <source_id> <target_id> <label>`**: Create a new directed edge between two existing nodes.
    *   Example: `new_edge user123 order456 PLACED_ORDER`
*   **`del_edge <source_id> <target_id> <label>`**: Delete an existing directed edge.
    *   Example: `del_edge user123 order456 PLACED_ORDER`
*   **`redact_node <node_id>`**: Mark a node as redacted so it no longer shows up in queries.
*   **`redact_edge <source_id> <target_id> <label>`**: Mark a specific edge as redacted.
*   **`show_nodes`**: List all node IDs currently in the graph.
*   **`show_edges`**: List all edges in the graph as `(source -> target) [label]`.
*   **`neighbors <node_id> [<label>]`**: List all target nodes that `<node_id>` connects to. Optionally filter by edge label.
    *   Example: `neighbors user123 PLACED_ORDER`
    *   Example: `neighbors user123`
*   **`snapshot_save <filepath>`**: Save the current graph state (nodes and edges) to the given JSON file.
    *   Example: `snapshot_save memory_backup.json`
*   **`snapshot_load <filepath>`**: Clear the current graph and load state from the given JSON file.
    *   Example: `snapshot_load memory_backup.json`
*   **`watch [path1,path2]`**: Start the dev-log watcher for the provided paths (defaults to `WATCH_PATHS`).
*   **`clear`**: Remove all nodes and edges from the current graph.
*   **`exit`** or **`quit`** or **`EOF`** (Ctrl+D): Quit the UME CLI.
*   **`help`** or **`?`**: Display help information.

### Example Session

```text
ume> new_node alice '{"age": 30, "city": "Wonderland"}'
Node 'alice' created.
ume> new_node bob '{"age": 25, "city": "LookingGlass"}'
Node 'bob' created.
ume> new_edge alice bob friend_of
Edge (alice)->(bob) [friend_of] created.
ume> neighbors alice
Neighbors of 'alice': ['bob']
ume> neighbors alice friend_of
Neighbors of 'alice' with label 'friend_of': ['bob']
ume> show_edges
Edges:
  - alice -> bob [friend_of]
ume> snapshot_save memory.json
Snapshot written to memory.json
ume> clear
Graph cleared.
ume> show_nodes
No nodes in the graph.
ume> snapshot_load memory.json
Graph restored from memory.json
ume> show_nodes
Nodes:
  - alice
  - bob
ume> redact_node alice
Node 'alice' redacted.
ume> show_nodes
Nodes:
  - bob
ume> exit
Goodbye!
```

## Graph Analytics with Neo4j GDS

When using `Neo4jGraph` with the `use_gds=True` option, UME can delegate graph
analytics to Neo4j's Graph Data Science (GDS) library. Functions in
`ume.analytics` such as `pagerank_centrality`, `betweenness_centrality`,
`find_communities`, `node_similarity`, `temporal_community_detection`, and
`time_varying_centrality` will execute the corresponding GDS procedures instead
of using NetworkX.

```python
from ume import Neo4jGraph
from ume.analytics import pagerank_centrality, time_varying_centrality

graph = Neo4jGraph("bolt://localhost:7687", "neo4j", "password", use_gds=True)
scores = pagerank_centrality(graph)
recent = time_varying_centrality(graph, past_n_days=7)
print(scores)
print(recent)
```

If GDS is not available or another adapter is used, these functions fall back to
`networkx` implementations.

### Graph Similarity

You can also measure how similar two graphs are using `graph_similarity`:

```python
from ume import Neo4jGraph
from ume.analytics import graph_similarity

g1 = Neo4jGraph("bolt://localhost:7687", "neo4j", "password", use_gds=True)
g2 = Neo4jGraph("bolt://localhost:7687", "neo4j", "password", use_gds=True)
score = graph_similarity(g1, g2)
print(score)
```

## Embedding Model

Text attributes can be converted to vector embeddings using a Sentence
Transformers model. Set `UME_EMBED_MODEL` to the desired Hugging Face
model name (defaults to `all-MiniLM-L6-v2`). Install the optional
dependencies with:

```bash
poetry install --with embedding
```

## Vector Store

UME can optionally maintain a FAISS index of node embeddings. Use
`create_vector_store()` to obtain a store configured from environment
variables. When a `CREATE_NODE` or `UPDATE_NODE_ATTRIBUTES` event contains an
`embedding` field in its attributes, the vector is added to the index via
`VectorStoreListener`.

Set the following environment variables to configure the store:

- `UME_VECTOR_DIM` – dimension of the embedding vectors (default `1536`).
- `UME_VECTOR_INDEX` – path of the FAISS index file.
- `UME_VECTOR_USE_GPU` – set to `true` to build the index on a GPU (requires
  FAISS compiled with GPU support).
- `UME_VECTOR_GPU_MEM_MB` – temporary memory (in MB) allocated for FAISS GPU
operations (default `256`). Increase or decrease this to tune GPU memory usage
when building the index.
  The same value can be passed to `VectorStore(gpu_mem_mb=...)` when
  constructing a store programmatically.

If the file specified by `UME_VECTOR_INDEX` exists, it is loaded automatically
when the store is created. New vectors are written back to this file whenever
they are added and when the store is closed.

Install GPU support with:

```bash
poetry install --with vector
```

See [Vector Store Benchmark](docs/VECTOR_BENCHMARKS.md) for sample GPU results.

## Logging

UME uses ``structlog`` for structured application logs. By default logs are
formatted for human readability. Set ``UME_LOG_JSON=1`` to output JSON lines and
``UME_LOG_LEVEL=DEBUG`` for verbose logging. These environment variables apply
to the CLI, API server and demo scripts.

## Where to Get Help

If you have questions, encounter issues, or want to discuss ideas related to UME, please feel free to:

*   **Open an Issue:** For bug reports, feature requests, or specific questions, please check the [GitHub Issues](https://github.com/d0tTino/universal-memory-engine/issues) page.
*   **Check our Contributing Guide:** For information on how to contribute to the project, see the [CONTRIBUTING.md](CONTRIBUTING.md) file.
*   **Be Mindful of Our Code of Conduct:** Please review our [CODE_OF_CONDUCT.md](CODE_OF_CONDUCT.md) before participating.<|MERGE_RESOLUTION|>--- conflicted
+++ resolved
@@ -345,30 +345,19 @@
 settings.
 
 ### 2. Start the Docker Stack
-<<<<<<< HEAD
 The `ume` CLI can spin up all services for local development. From the repository root run:
-=======
-The `docker/docker-compose.yml` file starts Redpanda, the privacy agent,
-a FastAPI server, and an optional Neo4j container. From the repository root run:
-
->>>>>>> 87a0e54a
+
 
 ```bash
 poetry run python ume_cli.py up
 ```
-<<<<<<< HEAD
 
 The command waits for the services to become healthy and then prints the main URLs:
 
 ```
 http://localhost:8000/docs
 http://localhost:8000/recall
-=======
-Once `ume-api` is healthy you can access the API on `http://localhost:8000`:
-```bash
-curl "http://localhost:8000/recall?query=demo&k=1"
-curl -X POST http://localhost:8000/events -H 'Content-Type: application/json' -d '{"text": "demo"}'
->>>>>>> 87a0e54a
+
 ```
 
 If you want to enable TLS for the broker and API, generate certificates first:
