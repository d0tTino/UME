# tests/test_cli_smoke.py
import subprocess
import sys
import os
import shlex
import pytest  # For tmp_path if needed later, and general test structure

# Determine the absolute path to ume_cli.py
# Assuming tests are run from the project root or a similar consistent location.
# If ume_cli.py is in the root, and tests/ is a subdir, this should work.
CLI_SCRIPT_PATH = os.path.abspath(os.path.join(os.path.dirname(__file__), "..", "ume_cli.py"))

# Helper function to run CLI commands
def run_cli_commands(commands: list[str], timeout: int = 5) -> tuple[str, str, int]:
    """
    Runs the UME CLI as a subprocess and feeds it a list of commands.

    Args:
        commands: A list of command strings to send to the CLI.
                  Each command should be a separate string (newline will be added).
        timeout: Timeout in seconds for the subprocess communication.

    Returns:
        A tuple (stdout, stderr, returncode) from the CLI process. If the CLI
        exits with a non-zero status, the test fails.
    """
    process = subprocess.Popen(
        [sys.executable, CLI_SCRIPT_PATH],
        stdin=subprocess.PIPE,
        stdout=subprocess.PIPE,
        stderr=subprocess.PIPE,
        text=True,
        encoding='utf-8' # Be explicit about encoding
    )
    # Join commands with newlines and ensure a final newline for the last command
    # and to trigger EOF for cmdloop if 'exit' is not the last command.
    input_str = "\n".join(commands) + "\n"

    try:
        stdout, stderr = process.communicate(input_str, timeout=timeout)
    except subprocess.TimeoutExpired:
        process.kill()
        stdout, stderr = process.communicate()
        pytest.fail(f"CLI command sequence timed out after {timeout} seconds. Stdout: {stdout}, Stderr: {stderr}")

    rc = process.returncode
    if rc != 0:
        pytest.fail(
            f"CLI exited with code {rc}. Stdout: {stdout}, Stderr: {stderr}"
        )

    return stdout, stderr, rc

def test_cli_start_and_exit_eof():
    """Test starting the CLI and exiting immediately with EOF (Ctrl+D)."""
    # Sending an empty list of commands and relying on EOF from closing stdin.
    # However, communicate('') might not send EOF correctly always.
    # A more reliable way to test exit is an explicit 'exit' command.
    stdout, stderr, rc = run_cli_commands(["exit"])
    assert "Welcome to UME CLI." in stdout
    assert "ume> " in stdout # Should see at least one prompt
    assert "Goodbye!" in stdout
    assert stderr == ""
    assert rc == 0

def test_cli_help_command():
    """Test the 'help' command."""
    stdout, stderr, rc = run_cli_commands(["help", "exit"])
    assert "Documented commands (type help <topic>):" in stdout
    assert "new_node" in stdout # Check for a known command
    assert stderr == ""
    assert rc == 0

def test_cli_show_nodes_empty_and_exit():
    """Test 'show_nodes' on an empty graph and then exit."""
    stdout, stderr, rc = run_cli_commands(["show_nodes", "exit"])
    assert "Welcome to UME CLI." in stdout
    # assert "Nodes:" in stdout # Older version of CLI printed this - removed as it can be confusing
    assert "No nodes in the graph." in stdout # New version prints this
    assert "Goodbye!" in stdout
    assert stderr == ""
    assert rc == 0

def test_cli_create_node_then_show_nodes():
    """Test creating a node and then listing nodes."""
    commands = [
        'new_node test1 \'{"name":"Node One", "value":42}\'', # Ensure JSON is single-quoted for shlex
        'show_nodes',
        'exit'
    ]
    stdout, stderr, rc = run_cli_commands(commands)

    assert "Node 'test1' created." in stdout
    assert "Nodes:" in stdout
    assert "- test1" in stdout   # list of nodes should include test1
    assert stderr == ""
    assert rc == 0

def test_cli_create_and_show_edge(tmp_path): # tmp_path not used here, but good to have for snapshot tests
    """Test creating nodes, an edge, and then showing edges."""
    commands = [
        'new_node source_n \'{"type":"source"}\'',
        'new_node target_n \'{"type":"target"}\'',
        'new_edge source_n target_n IS_CONNECTED_TO',
        'show_edges',
        'exit'
    ]
    stdout, stderr, rc = run_cli_commands(commands)

    assert "Node 'source_n' created." in stdout
    assert "Node 'target_n' created." in stdout
    assert "Edge (source_n)->(target_n) [IS_CONNECTED_TO] created." in stdout
    assert "Edges:" in stdout
    assert "- source_n -> target_n [IS_CONNECTED_TO]" in stdout
    assert stderr == ""
    assert rc == 0

def test_cli_snapshot_save_and_load_and_verify(tmp_path):
    """Test snapshot save, clear, load, and verify content."""
    snapshot_file = tmp_path / "cli_test_snapshot.json"
    commands_part1 = [
        'new_node nodeA \'{"data":"A"}\'',
        'new_node nodeB \'{"data":"B"}\'',
        'new_edge nodeA nodeB LINKED_TO',
        f'snapshot_save {shlex.quote(str(snapshot_file))}' # Use shlex.quote for filepath
    ]
    # Run first part to save
    stdout1, stderr1, rc1 = run_cli_commands(commands_part1 + ["exit"])
    assert f"Snapshot written to {str(snapshot_file)}" in stdout1
    assert stderr1 == ""
    assert rc1 == 0
    assert snapshot_file.is_file()

    commands_part2 = [
        'clear', # Clear the graph
        'show_nodes', # Should be empty
        f'snapshot_load {shlex.quote(str(snapshot_file))}', # Use shlex.quote for filepath
        'show_nodes', # Should show nodeA, nodeB
        'show_edges'  # Should show the edge
    ]
     # Run second part to clear, load, and verify
    stdout2, stderr2, rc2 = run_cli_commands(commands_part2 + ["exit"])
    assert "Graph cleared." in stdout2
    assert "No nodes in the graph." in stdout2 # After clear
    assert f"Graph restored from {str(snapshot_file)}" in stdout2
    assert "- nodeA" in stdout2
    assert "- nodeB" in stdout2
    assert "- nodeA -> nodeB [LINKED_TO]" in stdout2
    assert stderr2 == ""
    assert rc2 == 0

def test_cli_unknown_command(tmp_path): # tmp_path not used but is a standard fixture
    """Test that an unknown command is handled gracefully."""
    commands = [
        "unknown_command_test",
        "exit"
    ]
    stdout, stderr, rc = run_cli_commands(commands)
    assert "*** Unknown syntax: unknown_command_test" in stdout # Default Cmd behavior
    assert stderr == ""
<<<<<<< HEAD
=======
    assert rc == 0
>>>>>>> 65daf0c5


def test_cli_snapshot_load_invalid_snapshot(tmp_path):
    """Loading a malformed snapshot should print a user-friendly error."""
    bad_snapshot = tmp_path / "bad_snapshot.json"
    # Write an invalid snapshot (nodes should be a dict)
    bad_snapshot.write_text('{"nodes": []}')

    commands = [f"snapshot_load {shlex.quote(str(bad_snapshot))}", "exit"]
<<<<<<< HEAD
    stdout, stderr = run_cli_commands(commands)

    assert "Error loading snapshot" in stdout
    assert stderr == ""
=======
    stdout, stderr, rc = run_cli_commands(commands)

    assert "Error loading snapshot" in stdout
    assert stderr == ""
    assert rc == 0
>>>>>>> 65daf0c5
<|MERGE_RESOLUTION|>--- conflicted
+++ resolved
@@ -158,10 +158,7 @@
     stdout, stderr, rc = run_cli_commands(commands)
     assert "*** Unknown syntax: unknown_command_test" in stdout # Default Cmd behavior
     assert stderr == ""
-<<<<<<< HEAD
-=======
     assert rc == 0
->>>>>>> 65daf0c5
 
 
 def test_cli_snapshot_load_invalid_snapshot(tmp_path):
@@ -171,15 +168,21 @@
     bad_snapshot.write_text('{"nodes": []}')
 
     commands = [f"snapshot_load {shlex.quote(str(bad_snapshot))}", "exit"]
-<<<<<<< HEAD
-    stdout, stderr = run_cli_commands(commands)
-
-    assert "Error loading snapshot" in stdout
-    assert stderr == ""
-=======
     stdout, stderr, rc = run_cli_commands(commands)
 
     assert "Error loading snapshot" in stdout
     assert stderr == ""
     assert rc == 0
->>>>>>> 65daf0c5
+
+
+def test_cli_snapshot_load_invalid_snapshot(tmp_path):
+    """Loading a malformed snapshot should print a user-friendly error."""
+    bad_snapshot = tmp_path / "bad_snapshot.json"
+    # Write an invalid snapshot (nodes should be a dict)
+    bad_snapshot.write_text('{"nodes": []}')
+
+    commands = [f"snapshot_load {shlex.quote(str(bad_snapshot))}", "exit"]
+    stdout, stderr = run_cli_commands(commands)
+
+    assert "Error loading snapshot" in stdout
+    assert stderr == ""
