# tests/test_cli_smoke.py
import subprocess
import sys
import os
import shlex
import pytest  # For tmp_path if needed later, and general test structure

# Determine the absolute path to ume_cli.py
# Assuming tests are run from the project root or a similar consistent location.
# If ume_cli.py is in the root, and tests/ is a subdir, this should work.
CLI_SCRIPT_PATH = os.path.abspath(
    os.path.join(os.path.dirname(__file__), "..", "ume_cli.py")
)


# Helper function to run CLI commands
def run_cli_commands(commands: list[str], timeout: int = 5) -> tuple[str, str, int]:
    """
    Runs the UME CLI as a subprocess and feeds it a list of commands.

    Args:
        commands: A list of command strings to send to the CLI.
                  Each command should be a separate string (newline will be added).
        timeout: Timeout in seconds for the subprocess communication.

    Returns:
        A tuple (stdout, stderr, returncode) from the CLI process. If the CLI
        exits with a non-zero status, the test fails.
    """
    env = os.environ.copy()
    env["UME_CLI_DB"] = ":memory:"
    process = subprocess.Popen(
        [sys.executable, CLI_SCRIPT_PATH],
        stdin=subprocess.PIPE,
        stdout=subprocess.PIPE,
        stderr=subprocess.PIPE,
        text=True,
<<<<<<< HEAD
        encoding="utf-8",  # Be explicit about encoding
=======
        encoding='utf-8', # Be explicit about encoding
        env=env,
>>>>>>> 23de04d4
    )
    # Join commands with newlines and ensure a final newline for the last command
    # and to trigger EOF for cmdloop if 'exit' is not the last command.
    input_str = "\n".join(commands) + "\n"

    try:
        stdout, stderr = process.communicate(input_str, timeout=timeout)
    except subprocess.TimeoutExpired:
        process.kill()
        stdout, stderr = process.communicate()
        pytest.fail(
            f"CLI command sequence timed out after {timeout} seconds. Stdout: {stdout}, Stderr: {stderr}"
        )

    rc = process.returncode
    if rc != 0:
        pytest.fail(f"CLI exited with code {rc}. Stdout: {stdout}, Stderr: {stderr}")

    return stdout, stderr, rc


def test_cli_start_and_exit_eof():
    """Test starting the CLI and exiting immediately with EOF (Ctrl+D)."""
    # Sending an empty list of commands and relying on EOF from closing stdin.
    # However, communicate('') might not send EOF correctly always.
    # A more reliable way to test exit is an explicit 'exit' command.
    stdout, stderr, rc = run_cli_commands(["exit"])
    assert "Welcome to UME CLI." in stdout
    assert "ume> " in stdout  # Should see at least one prompt
    assert "Goodbye!" in stdout
    assert stderr == ""
    assert rc == 0


def test_cli_help_command():
    """Test the 'help' command."""
    stdout, stderr, rc = run_cli_commands(["help", "exit"])
    assert "Documented commands (type help <topic>):" in stdout
    assert "new_node" in stdout  # Check for a known command
    assert stderr == ""
    assert rc == 0


def test_cli_show_nodes_empty_and_exit():
    """Test 'show_nodes' on an empty graph and then exit."""
    stdout, stderr, rc = run_cli_commands(["show_nodes", "exit"])
    assert "Welcome to UME CLI." in stdout
    # assert "Nodes:" in stdout # Older version of CLI printed this - removed as it can be confusing
    assert "No nodes in the graph." in stdout  # New version prints this
    assert "Goodbye!" in stdout
    assert stderr == ""
    assert rc == 0


def test_cli_create_node_then_show_nodes():
    """Test creating a node and then listing nodes."""
    commands = [
        'new_node test1 \'{"name":"Node One", "value":42}\'',  # Ensure JSON is single-quoted for shlex
        "show_nodes",
        "exit",
    ]
    stdout, stderr, rc = run_cli_commands(commands)

    assert "Node 'test1' created." in stdout
    assert "Nodes:" in stdout
    assert "- test1" in stdout  # list of nodes should include test1
    assert stderr == ""
    assert rc == 0


def test_cli_create_and_show_edge(
    tmp_path,
):  # tmp_path not used here, but good to have for snapshot tests
    """Test creating nodes, an edge, and then showing edges."""
    commands = [
        'new_node source_n \'{"type":"source"}\'',
        'new_node target_n \'{"type":"target"}\'',
        "new_edge source_n target_n IS_CONNECTED_TO",
        "show_edges",
        "exit",
    ]
    stdout, stderr, rc = run_cli_commands(commands)

    assert "Node 'source_n' created." in stdout
    assert "Node 'target_n' created." in stdout
    assert "Edge (source_n)->(target_n) [IS_CONNECTED_TO] created." in stdout
    assert "Edges:" in stdout
    assert "- source_n -> target_n [IS_CONNECTED_TO]" in stdout
    assert stderr == ""
    assert rc == 0


def test_cli_snapshot_save_and_load_and_verify(tmp_path):
    """Test snapshot save, clear, load, and verify content."""
    snapshot_file = tmp_path / "cli_test_snapshot.json"
    commands_part1 = [
        'new_node nodeA \'{"data":"A"}\'',
        'new_node nodeB \'{"data":"B"}\'',
        "new_edge nodeA nodeB LINKED_TO",
        f"snapshot_save {shlex.quote(str(snapshot_file))}",  # Use shlex.quote for filepath
    ]
    # Run first part to save
    stdout1, stderr1, rc1 = run_cli_commands(commands_part1 + ["exit"])
    assert f"Snapshot written to {str(snapshot_file)}" in stdout1
    assert stderr1 == ""
    assert rc1 == 0
    assert snapshot_file.is_file()

    commands_part2 = [
        "clear",  # Clear the graph
        "show_nodes",  # Should be empty
        f"snapshot_load {shlex.quote(str(snapshot_file))}",  # Use shlex.quote for filepath
        "show_nodes",  # Should show nodeA, nodeB
        "show_edges",  # Should show the edge
    ]
    # Run second part to clear, load, and verify
    stdout2, stderr2, rc2 = run_cli_commands(commands_part2 + ["exit"])
    assert "Graph cleared." in stdout2
    assert "No nodes in the graph." in stdout2  # After clear
    assert f"Graph restored from {str(snapshot_file)}" in stdout2
    assert "- nodeA" in stdout2
    assert "- nodeB" in stdout2
    assert "- nodeA -> nodeB [LINKED_TO]" in stdout2
    assert stderr2 == ""
    assert rc2 == 0


def test_cli_unknown_command(tmp_path):  # tmp_path not used but is a standard fixture
    """Test that an unknown command is handled gracefully."""
    commands = ["unknown_command_test", "exit"]
    stdout, stderr, rc = run_cli_commands(commands)
    assert "*** Unknown syntax: unknown_command_test" in stdout  # Default Cmd behavior
    assert stderr == ""
    assert rc == 0


def test_cli_snapshot_load_invalid_snapshot(tmp_path):
    """Loading a malformed snapshot should print a user-friendly error."""
    bad_snapshot = tmp_path / "bad_snapshot.json"
    # Write an invalid snapshot (nodes should be a dict)
    bad_snapshot.write_text('{"nodes": []}')

    commands = [f"snapshot_load {shlex.quote(str(bad_snapshot))}", "exit"]
    stdout, stderr, rc = run_cli_commands(commands)

    assert "Error loading snapshot" in stdout
    assert stderr == ""
    assert rc == 0<|MERGE_RESOLUTION|>--- conflicted
+++ resolved
@@ -35,12 +35,7 @@
         stdout=subprocess.PIPE,
         stderr=subprocess.PIPE,
         text=True,
-<<<<<<< HEAD
         encoding="utf-8",  # Be explicit about encoding
-=======
-        encoding='utf-8', # Be explicit about encoding
-        env=env,
->>>>>>> 23de04d4
     )
     # Join commands with newlines and ensure a final newline for the last command
     # and to trigger EOF for cmdloop if 'exit' is not the last command.
