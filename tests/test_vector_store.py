--- conflicted
+++ resolved
@@ -52,7 +52,6 @@
     assert store.gpu_resources is not None
 
 
-<<<<<<< HEAD
 @pytest.mark.parametrize(
     "env_gpu",
     [False, True] if hasattr(faiss, "StandardGpuResources") else [False],
@@ -75,15 +74,3 @@
 
     loaded = vs.VectorStore.load(str(index_path))
     assert loaded.query([1.0, 0.0], k=1) == ["a"]
-=======
-def test_vector_store_persistence(tmp_path) -> None:
-    path = tmp_path / "index.faiss"
-    store = VectorStore(dim=2, use_gpu=False, path=str(path))
-    store.add("a", [1.0, 0.0])
-    store.add("b", [0.0, 1.0])
-    store.close()
-
-    new_store = VectorStore(dim=2, use_gpu=False, path=str(path))
-    res = new_store.query([1.0, 0.0], k=2)
-    assert res[0] == "a"
->>>>>>> 3177b72d
