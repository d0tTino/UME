import time
from ume import Event, EventType, MockGraph, apply_event_to_graph
from ume.vector_store import VectorStore, VectorStoreListener
from ume.api import configure_vector_store, app
from ume._internal.listeners import register_listener, unregister_listener
import faiss
import pytest
from pathlib import Path
from typing import Any
from prometheus_client import Gauge, Histogram


def test_vector_store_add_and_query_cpu() -> None:
    store = VectorStore(dim=2, use_gpu=False)
    store.add("a", [1.0, 0.0])
    store.add("b", [0.0, 1.0])
    res = store.query([1.0, 0.0], k=1)
    assert res == ["a"]


def test_vector_store_update_existing() -> None:
    store = VectorStore(dim=2, use_gpu=False)
    store.add("a", [1.0, 0.0])
    store.add("a", [0.0, 1.0])
    res = store.query([0.0, 1.0], k=1)
    assert res == ["a"]


def test_vector_store_update_existing_gpu() -> None:
    if not hasattr(faiss, "StandardGpuResources"):
        pytest.skip("FAISS GPU not available")
    store = VectorStore(dim=2, use_gpu=True)
    store.add("a", [1.0, 0.0])
    store.add("a", [0.0, 1.0])
    res = store.query([0.0, 1.0], k=1)
    assert res == ["a"]


def test_vector_store_listener_on_create() -> None:
    store = VectorStore(dim=2, use_gpu=False)
    listener = VectorStoreListener(store)
    register_listener(listener)
    graph = MockGraph()
    event = Event(
        event_type=EventType.CREATE_NODE,
        timestamp=int(time.time()),
        payload={"node_id": "n1", "attributes": {"embedding": [1.0, 0.0]}},
    )
    apply_event_to_graph(event, graph)
    unregister_listener(listener)

    assert store.query([1.0, 0.0], k=1) == ["n1"]


def test_vector_store_gpu_init() -> None:
    if not hasattr(faiss, "StandardGpuResources"):
        pytest.skip("FAISS GPU not available")
    VectorStore(dim=2, use_gpu=True)


def test_vector_store_env_gpu(monkeypatch: pytest.MonkeyPatch) -> None:
    if not hasattr(faiss, "StandardGpuResources"):
        pytest.skip("FAISS GPU not available")

    monkeypatch.setenv("UME_VECTOR_USE_GPU", "true")
    import importlib
    import ume.config as cfg
    import ume.vector_store as vs

    importlib.reload(cfg)
    importlib.reload(vs)

    store = vs.VectorStore(dim=2)
    assert store.gpu_resources is not None


def test_vector_store_gpu_mem_setting(monkeypatch: pytest.MonkeyPatch) -> None:
    if not hasattr(faiss, "StandardGpuResources"):
        pytest.skip("FAISS GPU not available")

    class DummyRes:
        def __init__(self) -> None:
            self.temp: int | None = None

        def setTempMemory(self, value: int) -> None:  # noqa: N802
            self.temp = value

    monkeypatch.setenv("UME_VECTOR_USE_GPU", "true")
    monkeypatch.setenv("UME_VECTOR_GPU_MEM_MB", "1")
    monkeypatch.setattr(faiss, "StandardGpuResources", DummyRes)
    monkeypatch.setattr(faiss, "index_cpu_to_gpu", lambda res, _, idx: idx)

    import importlib

    import ume.config as cfg
    import ume.vector_store as vs

    importlib.reload(cfg)
    importlib.reload(vs)

    store = vs.VectorStore(dim=2)
    assert isinstance(store.gpu_resources, DummyRes)
    assert store.gpu_resources.temp == 1 * 1024 * 1024


def test_vector_store_save_and_load(tmp_path: Path) -> None:
    path = tmp_path / "index.faiss"
    store = VectorStore(dim=2, use_gpu=False, path=str(path))
    store.add("x", [1.0, 0.0])
    store.save()

    new_store = VectorStore(dim=2, use_gpu=False)
    new_store.load(str(path))

    assert new_store.query([1.0, 0.0], k=1) == ["x"]


def test_vector_store_add_persist(tmp_path: Path) -> None:
    path = tmp_path / "persist.faiss"
    store = VectorStore(dim=2, use_gpu=False, path=str(path))
    store.add("y", [1.0, 0.0], persist=True)

    new_store = VectorStore(dim=2, use_gpu=False)
    new_store.load(str(path))

    assert new_store.query([1.0, 0.0], k=1) == ["y"]


def test_vector_store_save_creates_directory(tmp_path: Path) -> None:
    path = tmp_path / "nested" / "save.faiss"
    store = VectorStore(dim=2, use_gpu=False, path=str(path))
    store.add("d", [1.0, 0.0])
    store.save()

    assert path.exists()


def test_vector_store_background_flush(tmp_path: Path) -> None:
    path = tmp_path / "bg.faiss"
    store = VectorStore(dim=2, use_gpu=False, path=str(path), flush_interval=0.1)
    store.add("z", [0.0, 1.0])
    time.sleep(0.2)
    store.stop_background_flush()

    new_store = VectorStore(dim=2, use_gpu=False)
    new_store.load(str(path))

    assert new_store.query([0.0, 1.0], k=1) == ["z"]


def test_background_flush_continues_on_save_error(tmp_path: Path) -> None:
    path = tmp_path / "err.faiss"
    store = VectorStore(dim=2, use_gpu=False, path=str(path), flush_interval=0.05)

    calls = 0
    orig_save = store.save

    def failing_save(p: str | None = None) -> None:
        nonlocal calls
        calls += 1
        if calls == 1:
            raise RuntimeError("boom")
        orig_save(p)

    store.save = failing_save  # type: ignore[assignment]
    store.add("c", [1.0, 0.0])
    time.sleep(0.15)
    store.stop_background_flush()

    assert calls >= 2
    new_store = VectorStore(dim=2, use_gpu=False)
    new_store.load(str(path))
    assert new_store.query([1.0, 0.0], k=1) == ["c"]


def test_vector_store_metrics_init() -> None:
    lat = Histogram("test_query_latency", "desc")
    size = Gauge("test_index_size", "desc")
    store = VectorStore(
        dim=2,
        use_gpu=False,
        query_latency_metric=lat,
        index_size_metric=size,
    )
    assert store.query_latency_metric is lat
    assert store.index_size_metric is size


def test_configure_vector_store_replacement_closes_existing(tmp_path: Path) -> None:
    path = tmp_path / "old.faiss"
    store1 = VectorStore(dim=2, use_gpu=False, path=str(path), flush_interval=0.1)
    configure_vector_store(store1)
    # Allow background thread to start
    time.sleep(0.2)

    store2 = VectorStore(dim=2, use_gpu=False)
    configure_vector_store(store2)

    assert store1._flush_thread is None
    assert app.state.vector_store is store2
    store2.close()


<<<<<<< HEAD
def test_configure_vector_store_close_error(monkeypatch: pytest.MonkeyPatch, caplog: pytest.LogCaptureFixture) -> None:
    store1 = VectorStore(dim=2, use_gpu=False)
    configure_vector_store(store1)

    def boom() -> None:
        raise RuntimeError("boom")

    monkeypatch.setattr(store1, "close", boom)
    store2 = VectorStore(dim=2, use_gpu=False)
    with caplog.at_level("ERROR"):
        configure_vector_store(store2)
    assert app.state.vector_store is store2
    assert any(
        "Failed to close existing vector store" in rec.getMessage()
        for rec in caplog.records
    )
=======
@pytest.mark.parametrize(
    "vector",
    [
        "not a vector",
        [1.0, "a"],
        [[1.0, 2.0]],
    ],
)
def test_vector_store_query_invalid_input(vector: Any) -> None:
    store = VectorStore(dim=2, use_gpu=False)
    store.add("a", [1.0, 0.0])

    with pytest.raises(ValueError, match="iterable of numbers"):
        store.query(vector)
>>>>>>> 3c8dddfa
<|MERGE_RESOLUTION|>--- conflicted
+++ resolved
@@ -201,7 +201,6 @@
     store2.close()
 
 
-<<<<<<< HEAD
 def test_configure_vector_store_close_error(monkeypatch: pytest.MonkeyPatch, caplog: pytest.LogCaptureFixture) -> None:
     store1 = VectorStore(dim=2, use_gpu=False)
     configure_vector_store(store1)
@@ -218,19 +217,3 @@
         "Failed to close existing vector store" in rec.getMessage()
         for rec in caplog.records
     )
-=======
-@pytest.mark.parametrize(
-    "vector",
-    [
-        "not a vector",
-        [1.0, "a"],
-        [[1.0, 2.0]],
-    ],
-)
-def test_vector_store_query_invalid_input(vector: Any) -> None:
-    store = VectorStore(dim=2, use_gpu=False)
-    store.add("a", [1.0, 0.0])
-
-    with pytest.raises(ValueError, match="iterable of numbers"):
-        store.query(vector)
->>>>>>> 3c8dddfa
