--- conflicted
+++ resolved
@@ -52,7 +52,6 @@
     assert store.gpu_resources is not None
 
 
-<<<<<<< HEAD
 def test_vector_store_gpu_mem_setting(monkeypatch) -> None:
     if not hasattr(faiss, "StandardGpuResources"):
         pytest.skip("FAISS GPU not available")
@@ -70,32 +69,12 @@
     monkeypatch.setattr(faiss, "index_cpu_to_gpu", lambda res, _, idx: idx)
 
     import importlib
-=======
-@pytest.mark.parametrize(
-    "env_gpu",
-    [False, True] if hasattr(faiss, "StandardGpuResources") else [False],
-)
-def test_vector_store_save_load(tmp_path, monkeypatch, env_gpu) -> None:
-    if env_gpu:
-        monkeypatch.setenv("UME_VECTOR_USE_GPU", "true")
-    else:
-        monkeypatch.setenv("UME_VECTOR_USE_GPU", "false")
 
->>>>>>> e318f93b
     import ume.config as cfg
     import ume.vector_store as vs
     importlib.reload(cfg)
     importlib.reload(vs)
 
     store = vs.VectorStore(dim=2)
-<<<<<<< HEAD
     assert isinstance(store.gpu_resources, DummyRes)
-    assert store.gpu_resources.temp == 1 * 1024 * 1024
-=======
-    store.add("a", [1.0, 0.0])
-    index_path = tmp_path / "index.faiss"
-    store.save(str(index_path))
-
-    loaded = vs.VectorStore.load(str(index_path))
-    assert loaded.query([1.0, 0.0], k=1) == ["a"]
->>>>>>> e318f93b
+    assert store.gpu_resources.temp == 1 * 1024 * 1024