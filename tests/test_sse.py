--- conflicted
+++ resolved
@@ -6,14 +6,9 @@
 sys.path.insert(0, str(Path(__file__).resolve().parents[1] / "src"))
 from ume import MockGraph
 from ume.config import settings
-<<<<<<< HEAD
 import time
 import pytest
-=======
-from time import sleep
 
-pytest.skip("SSE tests are flaky under pytest", allow_module_level=True)
->>>>>>> f86e946d
 
 
 def setup_module(_: object) -> None:
