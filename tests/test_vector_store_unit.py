--- conflicted
+++ resolved
@@ -47,7 +47,6 @@
         store.query([1.0])
 
 
-<<<<<<< HEAD
 def test_init_requires_faiss(monkeypatch):
     monkeypatch.setattr("ume.vector_store.faiss", None)
     with pytest.raises(ImportError):
@@ -80,15 +79,4 @@
     result = store.query([0.0, 1.0])
     assert result == ["a"]
     assert h.count == 1
-    assert g.value == 1
-=======
-def test_del_stops_flush_thread(tmp_path: Path) -> None:
-    path = tmp_path / "del.faiss"
-    store = VectorStore(dim=2, use_gpu=False, path=str(path), flush_interval=0.05)
-    store.add("x", [1.0, 0.0])
-    thread = store._flush_thread
-    assert thread is not None and thread.is_alive()
-    store.__del__()
-    time.sleep(0.1)
-    assert thread is not None and not thread.is_alive()
->>>>>>> 4bf64da0
+    assert g.value == 1