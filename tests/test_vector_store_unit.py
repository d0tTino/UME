--- conflicted
+++ resolved
@@ -12,7 +12,6 @@
 from typing import Any, Type
 
 root = Path(__file__).resolve().parents[1]
-<<<<<<< HEAD
 VectorStore: Type[Any]
 
 
@@ -48,22 +47,6 @@
         sys.modules["ume.vector_store"] = orig_vs
     else:
         sys.modules.pop("ume.vector_store", None)
-=======
-package = types.ModuleType("ume")
-package.__path__ = [str(root / "src" / "ume")]
-sys.modules["ume"] = package
-
-spec = importlib.util.spec_from_file_location(
-    "ume.vector_store",
-    root / "src" / "ume" / "vector_store.py",
-)
-assert spec and spec.loader
-module = importlib.util.module_from_spec(spec)
-sys.modules["ume.vector_store"] = module
-spec.loader.exec_module(module)
-package.vector_store = module  # type: ignore[attr-defined]
-VectorStore = module.VectorStore
->>>>>>> 7cc764b0
 
 # Remove the placeholder package so other tests import the real module
 sys.modules.pop("ume")
