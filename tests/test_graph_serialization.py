# tests/test_graph_serialization.py
import json
import pytest
import pathlib  # Ensure pathlib is imported
import re
<<<<<<< HEAD
from ume import (
    MockGraph,
    snapshot_graph_to_file,
    load_graph_from_file,
    SnapshotError,
)  # Add new imports

=======
from ume import PersistentGraph, snapshot_graph_to_file, load_graph_from_file, SnapshotError  # Add new imports
>>>>>>> 23de04d4

def test_empty_graph_dump_and_serialization():
    """Test dumping an empty graph and serializing it."""
    graph = PersistentGraph(":memory:")
    dumped_data = graph.dump()

    assert "nodes" in dumped_data
    assert dumped_data["nodes"] == {}
    assert "edges" in dumped_data  # New assertion
    assert dumped_data["edges"] == []  # New assertion

    # Test JSON serialization of the empty graph dump
    json_str = json.dumps(dumped_data)
    restored_data = json.loads(json_str)

    assert "nodes" in restored_data
    assert restored_data["nodes"] == {}
    assert "edges" in restored_data  # New assertion
    assert restored_data["edges"] == []  # New assertion


def test_graph_serialization_roundtrip_with_nodes_and_edges():
    """Test dumping a graph with nodes and edges, serializing, and deserializing."""
    graph = PersistentGraph(":memory:")
    node_a_attrs = {"name": "Alice", "type": "person"}
    node_b_attrs = {"name": "Bob", "value": 42}

    graph.add_node("a", node_a_attrs)
    graph.add_node("b", node_b_attrs)
    graph.add_node("c", {})  # Node with empty attributes

    # Add some edges
    graph.add_edge("a", "b", "RELATES_TO")
    graph.add_edge("b", "c", "LINKS_TO")
    expected_edges = [("a", "b", "RELATES_TO"), ("b", "c", "LINKS_TO")]

    # Get the dump
    dumped_data = graph.dump()

    # Basic checks on the dumped data structure
    assert "nodes" in dumped_data
    assert len(dumped_data["nodes"]) == 3
    assert dumped_data["nodes"]["a"] == node_a_attrs
    assert dumped_data["nodes"]["b"] == node_b_attrs
    assert dumped_data["nodes"]["c"] == {}
    assert "edges" in dumped_data
    assert len(dumped_data["edges"]) == 2
    assert set(map(tuple, dumped_data["edges"])) == set(
        map(tuple, expected_edges)
    )  # Compare content, order-agnostic

    # Perform JSON serialization and deserialization (roundtrip)
    json_str = json.dumps(dumped_data)
    restored_data_from_json = json.loads(json_str)

    # Verify the restored data
    assert "nodes" in restored_data_from_json
    assert len(restored_data_from_json["nodes"]) == 3
    assert restored_data_from_json["nodes"]["a"] == node_a_attrs
    assert restored_data_from_json["nodes"]["b"] == node_b_attrs
    assert restored_data_from_json["nodes"]["c"] == {}
    assert "edges" in restored_data_from_json
    assert len(restored_data_from_json["edges"]) == 2
    assert set(map(tuple, restored_data_from_json["edges"])) == set(
        map(tuple, expected_edges)
    )

    # Ensure original graph is not affected by modifications to dumped_data (due to .copy())
    dumped_data["nodes"]["a"]["name"] = "Changed Name"
    assert graph.get_node("a")["name"] == "Alice"
    if dumped_data["edges"]:  # If there are edges
        dumped_data["edges"][0] = (
            "c",
            "a",
            "MODIFIED_REL",
        )  # Try to modify dumped edge
        original_edges_in_graph = graph.get_all_edges()  # Get fresh copy
        assert set(map(tuple, original_edges_in_graph)) == set(
            map(tuple, expected_edges)
        )


def test_dump_returns_copy_not_reference():
    """Test that graph.dump()['nodes'] is a copy, not a reference to internal _nodes."""
    graph = PersistentGraph(":memory:")
    node_attrs = {"feature": "original"}
    graph.add_node("node1", node_attrs)

    dumped_nodes = graph.dump()["nodes"]

    # Modify the dumped_nodes dictionary
    dumped_nodes["node1"]["feature"] = "modified_in_dump"
    dumped_nodes["new_node_in_dump"] = {"data": "test"}

    # Check that the original graph's _nodes dictionary is unchanged
    original_node_attrs = graph.get_node("node1")
    assert original_node_attrs is not None
    assert original_node_attrs["feature"] == "original"
    assert graph.node_exists("new_node_in_dump") is False
<<<<<<< HEAD
    assert len(graph._nodes) == 1  # Accessing protected member for test validation

=======
>>>>>>> 23de04d4

# New tests for snapshot_graph_to_file


def test_snapshot_empty_graph_roundtrip(tmp_path: pathlib.Path):
    """Test snapshotting an empty graph and restoring it from file."""
    graph = PersistentGraph(":memory:")
    snapshot_file_path = tmp_path / "empty_snapshot.json"

    # Create snapshot
    snapshot_graph_to_file(graph, snapshot_file_path)

    # Check if file was created
    assert snapshot_file_path.is_file()

    # Read back and verify
    with open(snapshot_file_path, "r", encoding="utf-8") as f:
        restored_data = json.load(f)

    assert "nodes" in restored_data
    assert restored_data["nodes"] == {}  # Empty graph should have empty nodes dict


def test_snapshot_graph_with_nodes_roundtrip(tmp_path: pathlib.Path):
    """Test snapshotting a graph with nodes and restoring it from file."""
    graph = PersistentGraph(":memory:")
    node_a_attrs = {"name": "Alice", "age": 30, "tags": ["dev", "python"]}
    node_b_attrs = {"name": "Bob", "department": "HR", "active": True}
<<<<<<< HEAD
    node_c_attrs = {}  # Node with empty attributes
=======
    node_c_attrs: dict[str, object] = {}  # Node with empty attributes
>>>>>>> 23de04d4

    graph.add_node("nodeA", node_a_attrs)
    graph.add_node("nodeB", node_b_attrs)
    graph.add_node("nodeC", node_c_attrs)

    snapshot_file_path = tmp_path / "populated_snapshot.json"

    # Create snapshot
    snapshot_graph_to_file(graph, snapshot_file_path)

    # Check if file was created
    assert snapshot_file_path.is_file()

    # Read back and verify
    with open(snapshot_file_path, "r", encoding="utf-8") as f:
        restored_data = json.load(f)

    assert "nodes" in restored_data
    assert len(restored_data["nodes"]) == 3

    # Verify content of each node
    assert restored_data["nodes"].get("nodeA") == node_a_attrs
    assert restored_data["nodes"].get("nodeB") == node_b_attrs
    assert restored_data["nodes"].get("nodeC") == node_c_attrs

    # Verify a non-existent node is not in restored data
    assert "nodeD" not in restored_data["nodes"]


def test_snapshot_file_content_is_pretty_printed(tmp_path: pathlib.Path):
    """Verify that the snapshot JSON file is pretty-printed."""
    graph = PersistentGraph(":memory:")
    graph.add_node("node1", {"name": "Test", "data": [1, 2]})
    snapshot_file_path = tmp_path / "pretty_print_test.json"

    snapshot_graph_to_file(graph, snapshot_file_path)

    with open(snapshot_file_path, "r", encoding="utf-8") as f:
        content = f.read()

    # Check for newlines and spaces indicative of pretty-printing (indent=2)
    assert (
        '\n  "' in content
    )  # Check for typical indentation (newline then spaces before a quote)
    assert (
        '{\n  "nodes": {\n    "node1": {' in content
        or '{\n  "nodes": {\n      "node1": {' in content
    )  # Allow for slight variations


# --- Tests for load_graph_from_file ---


def test_load_graph_from_file_success_empty_graph(tmp_path: pathlib.Path):
    """Test loading an empty graph from a valid snapshot file."""
    graph = PersistentGraph(":memory:")
    snapshot_file = tmp_path / "empty_graph_to_load.json"
    snapshot_graph_to_file(graph, snapshot_file)

    loaded_graph = load_graph_from_file(snapshot_file)
    assert isinstance(loaded_graph, PersistentGraph)
    assert loaded_graph.node_count == 0
    assert loaded_graph.dump()["nodes"] == {}
    assert loaded_graph.get_all_edges() == []  # New assertion


def test_load_graph_from_file_success_populated_graph(tmp_path: pathlib.Path):
    """Test loading a populated graph from a valid snapshot file."""
    original_graph = PersistentGraph(":memory:")
    attrs1 = {"name": "Node 1", "value": 10}
    attrs2 = {"name": "Node 2", "active": True}
    original_graph.add_node("n1", attrs1)
    original_graph.add_node("n2", attrs2)
    original_graph.add_edge("n1", "n2", "CONNECTS_TO")
    expected_edges = [("n1", "n2", "CONNECTS_TO")]

    snapshot_file = tmp_path / "populated_graph_to_load.json"
    snapshot_graph_to_file(original_graph, snapshot_file)

    loaded_graph = load_graph_from_file(snapshot_file)
    assert isinstance(loaded_graph, PersistentGraph)
    assert loaded_graph.node_count == 2
    assert loaded_graph.get_node("n1") == attrs1
    assert loaded_graph.get_node("n2") == attrs2
    assert set(map(tuple, loaded_graph.get_all_edges())) == set(
        map(tuple, expected_edges)
    )
    assert original_graph.dump() == loaded_graph.dump()  # Compare full dumps


def test_load_graph_from_file_file_not_found(tmp_path: pathlib.Path):
    """Test load_graph_from_file with a non-existent file path."""
    non_existent_file = tmp_path / "this_file_does_not_exist.json"
    with pytest.raises(
        FileNotFoundError, match=f"Snapshot file not found at path: {non_existent_file}"
    ):
        load_graph_from_file(non_existent_file)


def test_load_graph_from_file_malformed_json(tmp_path: pathlib.Path):
    """Test load_graph_from_file with a file containing malformed JSON."""
    snapshot_file = tmp_path / "malformed.json"
    with open(snapshot_file, "w", encoding="utf-8") as f:
        f.write(
            "{'nodes': 'this is not valid json because of single quotes'..."
        )  # Malformed JSON

    with pytest.raises(json.JSONDecodeError):  # Check for the specific error type
        load_graph_from_file(snapshot_file)


def test_load_graph_from_file_invalid_structure_no_nodes_key(tmp_path: pathlib.Path):
    """Test load_graph_from_file with JSON missing the root 'nodes' key."""
    snapshot_file = tmp_path / "invalid_structure_no_nodes.json"
    with open(snapshot_file, "w", encoding="utf-8") as f:
        json.dump({"other_key": {}}, f)  # Missing 'nodes'

    with pytest.raises(
        SnapshotError,
        match="Invalid snapshot format: missing 'nodes' key at the root level.",
    ):
        load_graph_from_file(snapshot_file)


def test_load_graph_from_file_invalid_structure_nodes_not_dict(tmp_path: pathlib.Path):
    """Test load_graph_from_file where 'nodes' is not a dictionary."""
    snapshot_file = tmp_path / "invalid_structure_nodes_not_dict.json"
    with open(snapshot_file, "w", encoding="utf-8") as f:
        json.dump({"nodes": ["not", "a", "dict"]}, f)  # 'nodes' is a list

    with pytest.raises(
        SnapshotError, match="Invalid snapshot format: 'nodes' should be a dictionary"
    ):
        load_graph_from_file(snapshot_file)


def test_load_graph_from_file_invalid_structure_attributes_not_dict(
    tmp_path: pathlib.Path,
):
    """Test load_graph_from_file where a node's attributes are not a dictionary."""
    snapshot_file = tmp_path / "invalid_structure_attrs_not_dict.json"
    with open(snapshot_file, "w", encoding="utf-8") as f:
        json.dump({"nodes": {"node1": "not_an_attributes_dict"}}, f)

    with pytest.raises(
        SnapshotError,
        match="Invalid snapshot format for node 'node1': attributes should be a dictionary",
    ):
        load_graph_from_file(snapshot_file)


def test_load_graph_from_file_root_not_dict(tmp_path: pathlib.Path):
    """Test load_graph_from_file where the JSON root is not a dictionary."""
    snapshot_file = tmp_path / "invalid_root_not_dict.json"
    with open(snapshot_file, "w", encoding="utf-8") as f:
        json.dump(["just", "a", "list"], f)  # Root is a list

    with pytest.raises(
        SnapshotError, match="Invalid snapshot format: root should be a dictionary"
    ):
        load_graph_from_file(snapshot_file)


def test_load_graph_from_file_snapshot_with_empty_edges_list(tmp_path: pathlib.Path):
    """Test loading a snapshot that explicitly contains an empty 'edges' list."""
    snapshot_file = tmp_path / "snapshot_empty_edges.json"
    snapshot_data = {"nodes": {"n1": {"attr": "val"}}, "edges": []}
    with open(snapshot_file, "w", encoding="utf-8") as f:
        json.dump(snapshot_data, f)

    loaded_graph = load_graph_from_file(snapshot_file)
    assert loaded_graph.node_exists("n1")
    assert loaded_graph.get_all_edges() == []


def test_load_graph_from_file_invalid_structure_edges_not_list(tmp_path: pathlib.Path):
    """Test load_graph_from_file where 'edges' is not a list."""
    snapshot_file = tmp_path / "invalid_edges_not_list.json"
    with open(snapshot_file, "w", encoding="utf-8") as f:
        json.dump({"nodes": {}, "edges": {"not": "a list"}}, f)

    with pytest.raises(
        SnapshotError, match="Invalid snapshot format: 'edges' should be a list"
    ):
        load_graph_from_file(snapshot_file)


def test_load_graph_from_file_invalid_structure_edge_item_not_list_or_tuple(
    tmp_path: pathlib.Path,
):
    """Test load_graph_from_file where an edge item is not a list/tuple."""
    snapshot_file = tmp_path / "invalid_edge_item_type.json"
    with open(snapshot_file, "w", encoding="utf-8") as f:
        json.dump({"nodes": {}, "edges": ["not-a-list-or-tuple"]}, f)

    with pytest.raises(
        SnapshotError,
        match="Invalid snapshot format for edge at index 0: each edge should be a list or tuple",
    ):
        load_graph_from_file(snapshot_file)


def test_load_graph_from_file_invalid_structure_edge_item_wrong_length(
    tmp_path: pathlib.Path,
):
    """Test load_graph_from_file where an edge item does not have 3 elements."""
    snapshot_file = tmp_path / "invalid_edge_item_length.json"
    with open(snapshot_file, "w", encoding="utf-8") as f:
        json.dump({"nodes": {}, "edges": [("n1", "n2")]}, f)  # Only 2 elements

    with pytest.raises(
        SnapshotError,
        match="Invalid snapshot format for edge at index 0: each edge must have 3 elements",
    ):
        load_graph_from_file(snapshot_file)


def test_load_graph_from_file_invalid_structure_edge_element_not_string(
    tmp_path: pathlib.Path,
):
    """Test load_graph_from_file where an edge element (source, target, or label) is not a string."""
    snapshot_file = tmp_path / "invalid_edge_element_type.json"
    with open(snapshot_file, "w", encoding="utf-8") as f:
        json.dump({"nodes": {}, "edges": [("n1", "n2", 123)]}, f)  # Label is int

    with pytest.raises(
        SnapshotError,
        match="Invalid snapshot format for edge at index 0: all edge elements .* must be strings",
    ):
        load_graph_from_file(snapshot_file)


def test_load_graph_from_file_edge_references_missing_node(tmp_path: pathlib.Path):
    """Edges referencing missing nodes should raise SnapshotError."""
    snapshot_file = tmp_path / "edge_missing_node.json"
    snapshot_data = {"nodes": {"n1": {"attr": "val"}}, "edges": [("n1", "n2", "REL")]}
    with open(snapshot_file, "w", encoding="utf-8") as f:
        json.dump(snapshot_data, f)

    expected_msg = (
        "Error adding edge (n1, n2, REL): Both source node 'n1' "
        "and target node 'n2' must exist to add an edge."
    )
    pattern = re.escape(expected_msg)
    with pytest.raises(SnapshotError, match=pattern):
        load_graph_from_file(snapshot_file)<|MERGE_RESOLUTION|>--- conflicted
+++ resolved
@@ -3,7 +3,7 @@
 import pytest
 import pathlib  # Ensure pathlib is imported
 import re
-<<<<<<< HEAD
+
 from ume import (
     MockGraph,
     snapshot_graph_to_file,
@@ -11,9 +11,6 @@
     SnapshotError,
 )  # Add new imports
 
-=======
-from ume import PersistentGraph, snapshot_graph_to_file, load_graph_from_file, SnapshotError  # Add new imports
->>>>>>> 23de04d4
 
 def test_empty_graph_dump_and_serialization():
     """Test dumping an empty graph and serializing it."""
@@ -113,11 +110,8 @@
     assert original_node_attrs is not None
     assert original_node_attrs["feature"] == "original"
     assert graph.node_exists("new_node_in_dump") is False
-<<<<<<< HEAD
     assert len(graph._nodes) == 1  # Accessing protected member for test validation
 
-=======
->>>>>>> 23de04d4
 
 # New tests for snapshot_graph_to_file
 
@@ -146,11 +140,8 @@
     graph = PersistentGraph(":memory:")
     node_a_attrs = {"name": "Alice", "age": 30, "tags": ["dev", "python"]}
     node_b_attrs = {"name": "Bob", "department": "HR", "active": True}
-<<<<<<< HEAD
     node_c_attrs = {}  # Node with empty attributes
-=======
-    node_c_attrs: dict[str, object] = {}  # Node with empty attributes
->>>>>>> 23de04d4
+
 
     graph.add_node("nodeA", node_a_attrs)
     graph.add_node("nodeB", node_b_attrs)
