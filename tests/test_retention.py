--- conflicted
+++ resolved
@@ -9,13 +9,9 @@
 sys.path.insert(0, str(Path(__file__).resolve().parents[1] / "src"))
 
 import time
-<<<<<<< HEAD
 import types
 import pytest
-=======
-import pytest
-import types
->>>>>>> bbf98596
+
 
 from ume.persistent_graph import PersistentGraph
 import sqlite3
