--- conflicted
+++ resolved
@@ -1,4 +1,3 @@
-<<<<<<< HEAD
 # mypy: ignore-errors
 import sys
 from pathlib import Path
@@ -19,29 +18,7 @@
         return orig_connect(*a, check_same_thread=False, **kw)
 
     monkeypatch.setattr(sqlite3, "connect", _connect)  # type: ignore[arg-type]
-=======
-import time
-import types
-import sqlite3
-from typing import Callable
 
-from ume import PersistentGraph
-from ume.config import settings
-from ume.retention import start_retention_scheduler, stop_retention_scheduler
-
-
-import pytest
-
-
-def test_retention_scheduler_purges_records(monkeypatch: pytest.MonkeyPatch) -> None:
-    # Allow SQLite connection across threads for the retention scheduler
-    orig_connect: Callable[..., sqlite3.Connection] = sqlite3.connect
-    monkeypatch.setattr(
-        sqlite3,
-        "connect",
-        lambda *a, **kw: orig_connect(*a, check_same_thread=False, **kw),
-    )
->>>>>>> f86e946d
 
     graph = PersistentGraph(":memory:")
     graph.add_node("old", {})
