# mypy: ignore-errors
from __future__ import annotations

import sys
import types
from pathlib import Path

import pytest

sys.path.insert(0, str(Path(__file__).resolve().parents[1] / "src"))

import sqlite3
import time
<<<<<<< HEAD

=======
>>>>>>> a25ad622

from ume.config import settings
from ume.persistent_graph import PersistentGraph
from ume.retention import start_retention_scheduler, stop_retention_scheduler


def test_retention_scheduler_purges_records(monkeypatch) -> None:
    orig_connect = sqlite3.connect

    def _connect(*a, **kw):  # type: ignore[no-redef]
        return orig_connect(*a, check_same_thread=False, **kw)

    monkeypatch.setattr(sqlite3, "connect", _connect)  # type: ignore[arg-type]


    graph = PersistentGraph(":memory:")
    graph.add_node("old", {})
    graph.add_node("new", {})
    graph.add_edge("old", "new", "L")

    old_ts = int(time.time()) - 10
    with graph.conn:
        graph.conn.execute("UPDATE nodes SET created_at=? WHERE id='old'", (old_ts,))
        graph.conn.execute("UPDATE edges SET created_at=?", (old_ts,))

    monkeypatch.setattr(settings, "UME_GRAPH_RETENTION_DAYS", 0)
    start_retention_scheduler(graph, interval_seconds=0.05)
    time.sleep(0.1)
    stop_retention_scheduler()

    assert not graph.node_exists("old")
    assert graph.node_exists("new")
    assert graph.get_all_edges() == []


def test_retention_scheduler_reuses_thread(monkeypatch: pytest.MonkeyPatch) -> None:
    graph = types.SimpleNamespace(purge_old_records=lambda *a, **k: None)
    thread1, stop1 = start_retention_scheduler(graph, interval_seconds=0.1)
    thread2, stop2 = start_retention_scheduler(graph, interval_seconds=0.1)
    try:
        assert thread1 is thread2
    finally:
        stop1()
        stop_retention_scheduler()


def test_retention_scheduler_continues_after_error(monkeypatch: pytest.MonkeyPatch) -> None:
    calls: list[None] = []
    def purge(_):
        calls.append(None)
        raise RuntimeError("fail")
    graph = types.SimpleNamespace(purge_old_records=purge)
    monkeypatch.setattr(settings, "UME_GRAPH_RETENTION_DAYS", 0)
    thread, stop = start_retention_scheduler(graph, interval_seconds=0.05)
    time.sleep(0.12)
    stop()
    stop_retention_scheduler()
    assert len(calls) > 1<|MERGE_RESOLUTION|>--- conflicted
+++ resolved
@@ -11,10 +11,6 @@
 
 import sqlite3
 import time
-<<<<<<< HEAD
-
-=======
->>>>>>> a25ad622
 
 from ume.config import settings
 from ume.persistent_graph import PersistentGraph
