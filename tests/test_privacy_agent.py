--- conflicted
+++ resolved
@@ -4,11 +4,6 @@
 from presidio_analyzer import RecognizerResult
 
 from ume import privacy_agent
-<<<<<<< HEAD
-=======
-
->>>>>>> 8bdb7d11
-
 
 class FakeAnalyzer:
     def __init__(self, results):
