--- conflicted
+++ resolved
@@ -1,23 +1,10 @@
 import json
-<<<<<<< HEAD
-=======
-import importlib
 
-import pytest
->>>>>>> 11616337
 from presidio_analyzer import RecognizerResult
 
 from ume import privacy_agent as privacy_agent_module
 
 
-<<<<<<< HEAD
-=======
-@pytest.fixture
-def privacy_agent():
-    """Return the privacy_agent module for tests."""
-    return importlib.reload(privacy_agent_module)
-
->>>>>>> 11616337
 class FakeAnalyzer:
     def __init__(self, results):
         self._results = results
