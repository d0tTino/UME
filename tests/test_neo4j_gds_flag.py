import pytest
from typing import cast

<<<<<<< HEAD
from typing import cast

=======
from neo4j import Driver
>>>>>>> 589b31bb
from ume.neo4j_graph import Neo4jGraph
from neo4j import Driver


class DummyDriver:
    def session(self):
        class DummySession:
            def run(self, *a, **k):
                return []

            def __enter__(self):
                return self

            def __exit__(self, exc_type, exc, tb):
                pass

        return DummySession()

    def close(self):
        pass


def test_gds_requires_flag():
    graph = Neo4jGraph("bolt://", "u", "p", driver=cast(Driver, DummyDriver()))
    with pytest.raises(NotImplementedError):
        graph.pagerank_centrality()<|MERGE_RESOLUTION|>--- conflicted
+++ resolved
@@ -1,12 +1,9 @@
 import pytest
 from typing import cast
 
-<<<<<<< HEAD
 from typing import cast
 
-=======
-from neo4j import Driver
->>>>>>> 589b31bb
+
 from ume.neo4j_graph import Neo4jGraph
 from neo4j import Driver
 
