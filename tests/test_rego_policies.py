--- conflicted
+++ resolved
@@ -50,7 +50,6 @@
     assert not (tmp_path / "test.rego").exists()
 
 
-<<<<<<< HEAD
 def test_policy_routes_require_auth(tmp_path: Path, monkeypatch: Any) -> None:
     monkeypatch.setattr("ume.api.POLICY_DIR", tmp_path)
     client = TestClient(app)
@@ -65,49 +64,4 @@
     assert res_list.status_code == 401
 
     res_delete = client.delete("/policies/test.rego")
-    assert res_delete.status_code == 401
-=======
-def test_policy_update_and_get(tmp_path: Path, monkeypatch: Any) -> None:
-    monkeypatch.setattr("ume.api.POLICY_DIR", tmp_path)
-    client = TestClient(app)
-    token = _token(client)
-    content = b"package test\nallow = true"
-    client.post(
-        "/policies/test.rego",
-        files={"file": ("test.rego", content)},
-        headers={"Authorization": f"Bearer {token}"},
-    )
-
-    new_content = b"package test\nallow = false"
-    client.put(
-        "/policies/test.rego",
-        files={"file": ("test.rego", new_content)},
-        headers={"Authorization": f"Bearer {token}"},
-    )
-
-    res = client.get(
-        "/policies/test.rego",
-        headers={"Authorization": f"Bearer {token}"},
-    )
-    assert res.status_code == 200
-    assert "allow = false" in res.text
-
-
-def test_validate_policy(monkeypatch: Any) -> None:
-    pytest.importorskip("regopy")
-    client = TestClient(app)
-    token = _token(client)
-    res = client.post(
-        "/policies/validate",
-        json={"content": "package test\nallow = true"},
-        headers={"Authorization": f"Bearer {token}"},
-    )
-    assert res.status_code == 200
-
-    res = client.post(
-        "/policies/validate",
-        json={"content": "package test\nallow ="},
-        headers={"Authorization": f"Bearer {token}"},
-    )
-    assert res.status_code == 400
->>>>>>> 2bdcadd2
+    assert res_delete.status_code == 401