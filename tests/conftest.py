--- conflicted
+++ resolved
@@ -23,19 +23,12 @@
 # Stub optional dependencies so importing ume modules doesn't fail when they
 # aren't installed. Tests that rely on these packages will provide their own
 # implementations.
-<<<<<<< HEAD
 import importlib.util
 
 if importlib.util.find_spec("httpx") is None:
     sys.modules.setdefault("httpx", types.ModuleType("httpx"))
 
-=======
-try:  # use real httpx if available for API tests
-    import httpx as _real_httpx  # noqa: F401
-except Exception:  # pragma: no cover - httpx optional in many tests
 
-    sys.modules.setdefault("httpx", types.ModuleType("httpx"))
->>>>>>> e070fab5
 yaml_stub = types.ModuleType("yaml")
 yaml_stub.safe_load = lambda _: {}
 if importlib.util.find_spec("yaml") is None:
@@ -58,22 +51,12 @@
 prom_stub.Counter = _DummyMetric  # type: ignore[attr-defined]
 prom_stub.Histogram = _DummyMetric  # type: ignore[attr-defined]
 prom_stub.Gauge = _DummyMetric  # type: ignore[attr-defined]
-<<<<<<< HEAD
+
 if importlib.util.find_spec("prometheus_client") is None:
     sys.modules.setdefault("prometheus_client", prom_stub)
 
 if importlib.util.find_spec("numpy") is None:
-=======
-try:  # use real prometheus_client if available
-    import prometheus_client as _real_prom  # noqa: F401
-    sys.modules.setdefault("prometheus_client", _real_prom)
-except Exception:  # pragma: no cover - optional for most tests
-    sys.modules.setdefault("prometheus_client", prom_stub)
-try:  # use real numpy if available for vector benchmark tests
-    import numpy as _real_numpy  # noqa: F401
-except Exception:  # pragma: no cover - numpy optional for most tests
 
->>>>>>> e070fab5
     sys.modules.setdefault("numpy", types.ModuleType("numpy"))
 jsonschema_stub = types.ModuleType("jsonschema")
 class _ValidationError(Exception):
