[tool.poetry]
name = "ume"
version = "0.1.0"
description = ""
authors = ["Ume Bot <ume-bot@example.com>"]
readme = "README.md"
packages = [
    {include = "ume", from = "src"},
    {include = "ume_client", from = "src"},
]

[tool.poetry.dependencies]
python = ">=3.10,<3.13"
confluent-kafka = ">=2.4"
fastavro = ">=1.9"
pyyaml = "*" # Using "*" for PyYAML as it's a common practice, but can be pinned down if needed.
neo4j = "*"
networkx = "*"
# Required for analytics calculations in tests
numpy = "*"
# Structured logging
structlog = "*"
# FastAPI >=0.110 requires Pydantic v2 which is compatible with
# pydantic-settings 2.x, so we pin within the current major release.
fastapi = ">=0.110,<1"
jsonschema = "*"
faust-streaming = "*"
faiss-cpu = "*"
protobuf = "*"
pydantic = ">=2"
pydantic-settings = ">=2"
presidio-analyzer = "^2.2.358"
presidio-anonymizer = "^2.2.358"
spacy = "^3.8.7"
prometheus-client = "^0.22.1"
watchdog = "^2.3"
<<<<<<< HEAD
grpcio = "*"
protobuf = "*"
=======
httpx = "*"

>>>>>>> 73d646ef



[tool.poetry.group.dev.dependencies]
ruff = "*"
mypy = "*"
pytest = "*"
pytest-cov = "*"

pre-commit = "*"
poetry-plugin-export = "^1.9.0"
testcontainers = "*"
respx = "^0.22.0"
grpcio-tools = "*"

[tool.poetry.extras]
vector = ["faiss-gpu"]
embedding = ["sentence-transformers"]
policy = ["regopy"]

[tool.poetry.scripts]
produce_demo = "ume.producer_demo:main"
ume-cli = "ume_cli:main"
compile-protos = "scripts.compile_protos:main"


[tool.ruff]
line-length = 88
exclude = ["src/ume/proto/*"]

[build-system]
requires = ["poetry-core"]
build-backend = "poetry.core.masonry.api"<|MERGE_RESOLUTION|>--- conflicted
+++ resolved
@@ -34,13 +34,8 @@
 spacy = "^3.8.7"
 prometheus-client = "^0.22.1"
 watchdog = "^2.3"
-<<<<<<< HEAD
 grpcio = "*"
 protobuf = "*"
-=======
-httpx = "*"
-
->>>>>>> 73d646ef
 
 
 
