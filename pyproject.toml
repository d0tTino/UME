--- conflicted
+++ resolved
@@ -31,12 +31,8 @@
 spacy = "^3.8.7"
 prometheus-client = "^0.22.1"
 watchdog = "^2.3"
-<<<<<<< HEAD
 httpx = "*"
-=======
-sse-starlette = "^0.6"
-fastapi-limiter = "^0.1"
->>>>>>> 44c3198a
+
 
 
 
@@ -45,11 +41,7 @@
 mypy = "*"
 pytest = "*"
 pytest-cov = "*"
-<<<<<<< HEAD
-=======
-fakeredis = "*"
-httpx = "*"
->>>>>>> 44c3198a
+
 pre-commit = "*"
 poetry-plugin-export = "^1.9.0"
 testcontainers = "*"
@@ -64,11 +56,8 @@
 [tool.poetry.scripts]
 produce_demo = "ume.producer_demo:main"
 ume-cli = "ume_cli:main"
-<<<<<<< HEAD
 compile-protos = "scripts.compile_protos:main"
-=======
-benchmark_redpanda = "scripts.benchmark_redpanda:main"
->>>>>>> 44c3198a
+
 
 [tool.ruff]
 line-length = 88
