--- conflicted
+++ resolved
@@ -11,13 +11,10 @@
 confluent-kafka = ">=2.4"
 fastavro = ">=1.9"
 pyyaml = "*" # Using "*" for PyYAML as it's a common practice, but can be pinned down if needed.
-<<<<<<< HEAD
 neo4j = "*"
 networkx = "*"
 fastapi = "*"
-=======
-jsonschema = ">=4.17"
->>>>>>> 09df2528
+
 
 [tool.poetry.group.dev.dependencies]
 ruff = "*"
