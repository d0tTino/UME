[tool.poetry]
name = "ume"
version = "0.1.0"
description = ""
authors = ["Ume Bot <ume-bot@example.com>"]
readme = "README.md"
packages = [{include = "ume", from = "src"}]

[tool.poetry.dependencies]
python = ">=3.12,<3.13"
confluent-kafka = ">=2.4"
fastavro = ">=1.9"
pyyaml = "*" # Using "*" for PyYAML as it's a common practice, but can be pinned down if needed.
neo4j = "*"
networkx = "*"
# Structured logging
structlog = "*"
# FastAPI >=0.110 requires Pydantic v2 which is compatible with
# pydantic-settings 2.x, so we pin within the current major release.
fastapi = ">=0.110,<1"
jsonschema = "*"
faust-streaming = "*"
pydantic-settings = "^2.9.1"
presidio-analyzer = "^2.2.358"
presidio-anonymizer = "^2.2.358"
spacy = "^3.8.7"
<<<<<<< HEAD
prometheus-client = "^0.22.1"
=======
sentence-transformers = "*"
>>>>>>> 354a400f


[tool.poetry.group.dev.dependencies]
ruff = "*"
mypy = "*"
pytest = "*"
pytest-cov = "*"
httpx = "*"
pre-commit = "*"
poetry-plugin-export = "^1.9.0"

[tool.poetry.extras]
vector = ["faiss-gpu"]
embedding = ["sentence-transformers"]

[tool.poetry.scripts]
produce_demo = "ume.producer_demo:main"
ume-cli = "ume_cli:main"

[tool.ruff]
line-length = 88

[build-system]
requires = ["poetry-core"]
build-backend = "poetry.core.masonry.api"<|MERGE_RESOLUTION|>--- conflicted
+++ resolved
@@ -24,11 +24,8 @@
 presidio-analyzer = "^2.2.358"
 presidio-anonymizer = "^2.2.358"
 spacy = "^3.8.7"
-<<<<<<< HEAD
 prometheus-client = "^0.22.1"
-=======
-sentence-transformers = "*"
->>>>>>> 354a400f
+
 
 
 [tool.poetry.group.dev.dependencies]
